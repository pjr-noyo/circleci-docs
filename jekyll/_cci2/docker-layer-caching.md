---
layout: classic-docs
title: "Enabling Docker Layer Caching"
short-title: "Enabling Docker Layer Caching"
description: "How to reuse unchanged cache layers in images you build to reduce overall run time"
categories: [optimization]
order: 70
---

<<<<<<< HEAD
This document offers an overview of Docker Layer Caching (DLC), which can reduce
Docker image build times on CircleCI. Docker Layer Caching is only available on
the Performance usage plan. DLC is available on the Premium usage plan, on all server-installations.

**Note:** Docker Layer caching is only available on [select plans](https://circleci.com/pricing/).
=======
Docker Layer Caching (DLC) can reduce Docker image build times on CircleCI. DLC is available on
the [Performance and Custom](https://circleci.com/pricing/) usage plans (at 200 credits per job run) and on installations of [CircleCI Server](https://circleci.com/enterprise/). This document provides an overview of DLC in the following sections:
>>>>>>> 985425c7

* TOC
{:toc}

## Overview

Docker Layer Caching (DLC) is a great feature to use if building Docker images is a regular part of your CI/CD process. DLC will save image layers created within your jobs, rather than impact the actual container used to run your job. 

DLC caches the individual layers of any Docker images built during your CircleCI jobs, and then reuses unchanged image layers on subsequent CircleCI runs, rather than rebuilding the entire image every time. In short, the less your Dockerfiles change from commit to commit, the faster your image-building steps will run.

Docker Layer Caching can be used with both the [`machine` executor]({{ site.baseurl }}/2.0/executor-types/#using-machine) and the [Remote Docker Environment]({{ site.baseurl }}/2.0/building-docker-images) (`setup_remote_docker`).

### Limitations
{:.no_toc}

Please note that high usage of [parallelism]({{site.baseurl}}/2.0/configuration-reference/#parallelism) (that is, a parallelism of 30 or above) in your configuration may cause issues with DLC, notably pulling a stale cache or no cache. For example:

- A single job with 30 parallelism will work if only a single workflow is running, however, having more than one workflow will result in cache misses.
- any job with `parallelism` beyond 30 will experience cache misses regardless of number of workflows runing.

If you are experiencing issues with cache-misses or need high-parallelism, consider trying the experimental [docker-registry-image-cache](https://circleci.com/orbs/registry/orb/cci-x/docker-registry-image-cache) orb.

**Note:** DLC has **no** effect on Docker images used as build containers. That is, containers that are used to _run_ your jobs are specified with the `image` key when using the [`docker` executor]({{ site.baseurl }}/2.0/executor-types/#using-docker) and appear in the Spin up Environment step on your Jobs pages.

DLC is only useful when creating your own Docker image  with docker build, docker compose, or similar docker commands), it does not decrease the wall clock time that all builds take to spin up the initial environment. 

``` YAML
version: 2 
jobs: 
 build: 
   docker: 
     # DLC does nothing here, its caching depends on commonality of the image layers.
     - image: circleci/node:9.8.0-stretch-browsers 
   steps: 
     - checkout 
     - setup_remote_docker: 
         docker_layer_caching: true 
     # DLC will explicitly cache layers here and try to avoid rebuilding.
     - run: docker build .
``` 

## How DLC Works

DLC caches your Docker image layers by creating an external volume and attaching it to the instances that execute the `machine` and Remote Docker jobs. The volume is attached in a way that makes Docker save the image layers on the attached volume. When the job finishes, the volume is disconnected and re-used in a future job. This means that the layers downloaded in a previous job with DLC will be available in the next job that uses the same DLC volume.

One DLC volume can only be attached to one `machine` or Remote Docker job at a time. If one DLC volume exists but two jobs that request DLC are launched, CircleCI will create a new DLC volume and attach it to the second job. From that point on the project will have two DLC volumes associated with it. This applies to parallel jobs as well: if two `machine` jobs are run in parallel, they will get different DLC volumes.

Depending on which jobs the volumes are used in, they might end up with different layers saved on them. The volumes that are used less frequently might have older layers saved on them.

The DLC volumes are deleted after 7 days of not being used in a job.

CircleCI will create a maximum of 50 DLC volumes per project, so a maximum of 50 concurrent `machine` or Remote Docker jobs per project can have access to DLC. This takes into account the parallelism of the jobs, so a maximum of 1 job with 50x parallelism will have access to DLC per project, or 2 jobs with 25x parallelism, and so on.

![Docker Layer Caching]({{ site.baseurl }}/assets/img/docs/dlc_cloud.png)

### Remote Docker Environment
{:.no_toc}

To use DLC in the Remote Docker Environment, add `docker_layer_caching: true` under the `setup_remote_docker` key in your [config.yml]({{ site.baseurl }}/2.0/configuration-reference/) file:

``` YAML
- setup_remote_docker:
    docker_layer_caching: true  # default - false  
``` 

Every layer built in a previous job will be accessible in the Remote Docker Environment. However, in some cases your job may run in a clean environment, even if the configuration specifies `docker_layer_caching: true`.

If you run many concurrent jobs for the same project that depend on the same environment, all of them will be provided with a Remote Docker environment. Docker Layer Caching guarantees that jobs will have exclusive Remote Docker Environments that other jobs cannot access. However, some of the jobs may have cached layers, some may not have cached layers, and not all of the jobs will have identical caches.

**Note:** Previously DLC was enabled via the `reusable: true` key. The `reusable` key is deprecated in favor of the `docker_layer_caching` key. In addition, the `exclusive: true` option is deprecated and all Remote Docker VMs are now treated as exclusive. This means that when using DLC, jobs are guaranteed to have an exclusive Remote Docker Environment that other jobs cannot access.

### Machine Executor
{:.no_toc}

Docker Layer Caching can also reduce job runtimes when building Docker images using the [`machine` executor]({{ site.baseurl }}/2.0/executor-types/#using-machine). Use DLC with the `machine` executor by adding `docker_layer_caching: true` below your `machine` key (as seen above in our [example](#configyml)):

``` YAML
machine:
  docker_layer_caching: true    # default - false
```

## Examples

Let's use the following Dockerfile to illustrate how Docker Layer Caching works. This example Dockerfile is adapted from our [Elixir convenience image](https://hub.docker.com/r/circleci/elixir/~/dockerfile):

### Dockerfile
{:.no_toc}

```
FROM elixir:1.6.5

# make apt non-interactive
RUN echo 'APT::Get::Assume-Yes "true";' > /etc/apt/apt.conf.d/90circleci \
  && echo 'DPkg::Options "--force-confnew";' >> /etc/apt/apt.conf.d/90circleci

ENV DEBIAN_FRONTEND=noninteractive

# man directory is missing in some base images
# https://bugs.debian.org/cgi-bin/bugreport.cgi?bug=863199
RUN apt-get update \
  && mkdir -p /usr/share/man/man1 \
  && apt-get install -y \
    git mercurial xvfb \
    locales sudo openssh-client ca-certificates tar gzip parallel \
    net-tools netcat unzip zip bzip2 gnupg curl wget

# set timezone to UTC
RUN ln -sf /usr/share/zoneinfo/Etc/UTC /etc/localtime

# use unicode
RUN locale-gen C.UTF-8 || true
ENV LANG=C.UTF-8

# install docker
RUN set -ex \
  && export DOCKER_VERSION=$(curl --silent --fail --retry 3 \
    https://download.docker.com/linux/static/stable/x86_64/ | \
    grep -o -e 'docker-[.0-9]*-ce\.tgz' | sort -r | head -n 1) \
  && DOCKER_URL="https://download.docker.com/linux/static/stable/x86_64/${DOCKER_VERSION}" \
  && echo Docker URL: $DOCKER_URL \
  && curl --silent --show-error --location --fail --retry 3 --output /tmp/docker.tgz "${DOCKER_URL}" \
  && ls -lha /tmp/docker.tgz \
  && tar -xz -C /tmp -f /tmp/docker.tgz \
  && mv /tmp/docker/* /usr/bin \
  && rm -rf /tmp/docker /tmp/docker.tgz

# install docker-compose
RUN curl --silent --show-error --location --fail --retry 3 --output /usr/bin/docker-compose \
    https://circle-downloads.s3.amazonaws.com/circleci-images/cache/linux-amd64/docker-compose-latest \
  && chmod +x /usr/bin/docker-compose \
  && docker-compose version

# setup circleci user
RUN groupadd --gid 3434 circleci \
  && useradd --uid 3434 --gid circleci --shell /bin/bash --create-home circleci \
  && echo 'circleci ALL=NOPASSWD: ALL' >> /etc/sudoers.d/50-circleci \
  && echo 'Defaults    env_keep += "DEBIAN_FRONTEND"' >> /etc/sudoers.d/env_keep

USER circleci

CMD ["/bin/sh"]
```

### Config.yml
{:.no_toc}

In the config.yml snippet below, let's assume the `build_elixir` job is regularly building an image using the above Dockerfile. By adding `docker_layer_caching: true` underneath our `machine` executor key, we ensure that CircleCI will save each Docker image layer as this Elixir image is built.

```yaml
version: 2
jobs:
  build_elixir:
    machine:
      docker_layer_caching: true
    steps:
      - checkout
      - run:
          name: build Elixir image
          command: docker build -t circleci/elixir:example .
```

On subsequent commits, if our example Dockerfile has not changed, then DLC will pull each Docker image layer from cache during the `build Elixir image` step, and our image will theoretically build almost instantaneously.

Now, let's say we add the following step to our Dockerfile, in between the `# use unicode` and `# install docker` steps:

```
# install jq
RUN JQ_URL="https://circle-downloads.s3.amazonaws.com/circleci-images/cache/linux-amd64/jq-latest" \
  && curl --silent --show-error --location --fail --retry 3 --output /usr/bin/jq $JQ_URL \
  && chmod +x /usr/bin/jq \
  && jq --version
```

On the next commit, DLC will ensure that we still get cached image layers for the first few steps in our Dockerfile—pulling from `elixir:1.6.5` as our base image, the `# make apt non-interactive` step, the step starting with `RUN apt-get update`, the `# set timezone to UTC` step, and the `# use unicode` step.

However, because our `#install jq` step is new, it and all subsequent steps will need to be run from scratch, because the Dockerfile changes will invalidate the rest of the image layer cache. Overall, though, with DLC enabled, our image will still build more quickly, due to the unchanged layers/steps towards the beginning of the Dockerfile.

If we were to change the first step in our example Dockerfile—perhaps we want to pull from a different Elixir base image—then our entire cache for this image would be invalidated, even if every other part of our Dockerfile stayed the same.

## Video: Overview of Docker Layer Caching
{:.no_toc}

In the video example, the job runs all of the steps in a Dockerfile with the `docker_layer_caching: true` for the `setup_remote_docker` step. On subsequent runs of that job, steps that haven't changed in the Dockerfile, will be reused. So, the first run takes over two minutes to build the Docker image. If nothing changes in the Dockerfile before the second run, those steps happen instantly, in zero seconds.

```yaml 
version: 2 
jobs: 
 build: 
   docker: 
     - image: circleci/node:9.8.0-stretch-browsers 
   steps: 
     - checkout 
     - setup_remote_docker: 
         docker_layer_caching: true 
     - run: docker build . 
``` 

When none of the layers in the image change between job runs, DLC pulls the layers from cache from the image that was built previously and reuses those instead of rebuilding the entire image. 

If part of the Dockerfile changes (which changes part of the image) a subsequent run of the exact same job with the modified Dockerfile may still finish faster than rebuilding the entire image. It will finish faster because the cache is used for the first few steps that didn't change in the Dockerfile. The steps that follow the change must be rerun because the Dockerfile change invalidates the cache. 

So, if you change something in the Dockerfile, all of those later steps are invalidated and the layers have to be rebuilt. When some of the steps remain the same (the steps before the one you removed), those steps can be reused. So, it is still faster than rebuilding the entire image.

<div class="video-wrapper">
  <iframe width="560" height="315" src="https://www.youtube.com/embed/AL7aBN7Olng" frameborder="0" allow="autoplay; encrypted-media" allowfullscreen></iframe>
</div>
<|MERGE_RESOLUTION|>--- conflicted
+++ resolved
@@ -7,16 +7,8 @@
 order: 70
 ---
 
-<<<<<<< HEAD
-This document offers an overview of Docker Layer Caching (DLC), which can reduce
-Docker image build times on CircleCI. Docker Layer Caching is only available on
-the Performance usage plan. DLC is available on the Premium usage plan, on all server-installations.
-
-**Note:** Docker Layer caching is only available on [select plans](https://circleci.com/pricing/).
-=======
 Docker Layer Caching (DLC) can reduce Docker image build times on CircleCI. DLC is available on
 the [Performance and Custom](https://circleci.com/pricing/) usage plans (at 200 credits per job run) and on installations of [CircleCI Server](https://circleci.com/enterprise/). This document provides an overview of DLC in the following sections:
->>>>>>> 985425c7
 
 * TOC
 {:toc}
