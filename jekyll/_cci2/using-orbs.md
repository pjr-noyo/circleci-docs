---
layout: classic-docs
title: "Orbs Concepts"
short-title: "Concepts"
description: "Starting point for conceptual overview of Orbs"
categories: [getting-started]
order: 1
---

## Orbs Concepts

CircleCI orbs are shareable packages of configuration elements, including jobs, commands, and executors. CircleCI provides certified orbs, along with 3rd-party orbs authored by CircleCI partners. It is best practice to first evaluate whether any of these existing orbs will help you in your configuration workflow. Refer to the CircleCI Orbs Registry for the complete list of certified orbs.

Before using orbs, you should first familiarize yourself with some basic core concepts of orbs and how they are structured and operate. Gaining a basic understanding of these core concepts will enable you to leverage orbs and use them easily in your own environments.

### Certified vs. 3rd-Party Orbs

CircleCI has available a number of individual orbs that have been tested and certified to work with the platform. These orbs will be treated as part of the platform; all other orbs are considered 3rd-party orbs. Note: The Admin of your org must opt-in to 3rd-party uncertified orb usage on the Settings > Security page for your org.

All orbs are open, meaning that anyone can use them and see their source.

### Design Methodology

Before using orbs, you may find it helpful to understand the various design decisions and methodologies that were used when these orbs were designed. Orbs were designed with the following considerations:

- Orbs are transparent - If you can execute an orb, you and anyone else can view the source of that orb.
- Metadata is available - Every key can include a description key and an orb may include a description at the top level.
- Production orbs are always semantic versioned (semver’d) - CircleCI allows development orbs that have versions that start with dev:.
- Production orbs are immutable - Once an orb has been published to a semantic version, the orb cannot be changed. This prevents unexpected breakage or changing behaviors in core orchestration.
- One registry (per install) - Each installation of CircleCI, including circleci.com, has only one registry where orbs can be kept.
- Organization Admins publish production orbs. Organization members publish development orbs - All namespaces are owned by an organization. Only the admin(s) of that organization can publish/promote a production orb. All organization members can publish development orbs.

### Orb Structure

Orbs consist of the following elements:

- Commands
- Jobs
- Executors

#### Commands

Commands are reusable sets of steps that you can invoke with specific parameters within an existing job. For example, if you want to invoke the command `sayhello`, you would pass the parameter to as follows:

```
version: 2.1
jobs:
  myjob:
    docker:
      - image: "circleci/node:9.6.1"
    steps:
      - myorb/sayhello:
          to: "Lev"
```

#### Jobs

Jobs are comprised of two parts: a set of steps, and the environment they should be executed within. Jobs are defined in your build configuration or in an orb and enable you to define a job name in a map under the jobs key in a configuration, or in an external orb’s configuration.

You must invoke jobs in the workflow stanza of config.yml file, making sure to pass any necessary parameters as subkeys to the job.

#### Executors

<<<<<<< HEAD
Executors define the environment in which the steps of a job will be run. When you declare a `job` in CircleCI configuration, you define the type of environment (e.g. `docker`, `machine`, `macos`, `windows` etc.) to run in, in addition to any other parameters of that environment, such as:
=======
Executors define the environment in which the steps of a job will be run. When you declare a job in CircleCI configuration, you define the type of environment (e.g. docker, machine, macos, etc.) to run in, in addition to any other parameters of that environment, such as:
>>>>>>> 77968eaa

- environment variables to populate
- which shell to use
- what size resource_class to use

When you declare an executor in a configuration outside of jobs, you can use these declarations for all jobs in the scope of that declaration, enabling you to reuse a single executor definition across multiple jobs.

An executor definition has the following keys available (some of which are also available when using the job declaration):

<<<<<<< HEAD
* `docker`, `machine`, `windows`, or `macos`
* `environment`
* `working_directory`
* `shell`
* `resource_class`
=======
- docker, machine, or macos
- environment
- working_directory
- shell
- resource_class
>>>>>>> 77968eaa

The example below shows a simple example of using an executor:

```
version: 2.1
executors:
  my-executor:
    docker:
      - image: circleci/ruby:2.4.0

jobs:
  my-job:
    executor: my-executor
    steps:
      - run: echo outside the executor
```

Notice in the above example that the executor `my-executor` is passed as the single value of the key executor. Alternatively, you can pass `my-executor` as the value of a name key under executor. This method is primarily employed when passing parameters to executor invocations. An example of this method is shown in the example below.

```
version: 2.1
jobs:
  my-job:
    executor:
      name: my-executor
    steps:
      - run: echo outside the executor
```

### Namespaces

Namespaces are used to organize a set of orbs. Each namespace has a unique and immutable name within the registry, and each orb in a namespace has a unique name. For example, the `circleci/rails` orb may coexist in the registry with an orb called username/rails because they are in separate namespaces.

**Note:** Namespaces are owned by organizations.

Organizations are, by default, limited to claiming only one namespace. This policy is designed to limit name-squatting and namespace noise. If you require more than one namespace, please contact your account team at CircleCI.

### Semantic Versioning in Orbs

Orbs are published with the standard 3-number semantic versioning system:

- major
- minor
- patch

Orb authors should adhere to semantic versioning. Within config.yml, you may specify wildcard version ranges to resolve orbs. You may also use the special string volatile to pull in whatever the highest version number is at time your build runs.

For example, when mynamespace/some-orb@8.2.0 exists, and mynamespace/some-orb@8.1.24 and mynamespace/some-orb@8.0.56 are published after 8.2.0, volatile will still refer to mynamespace/some-orb@8.2.0 as the highest semantic version.

Examples of orb version declarations and their meaning:

* circleci/python@volatile - use the highest version of the Python orb in the registry at the time a build is triggered. This is likely the most recently published and least stable Python orb.
* circleci/python@2 - use the latest version of version 2.x.y of the Python orb.
* circleci/python@2.4 - use the latest version of version 2.4.x of the Python orb.
* circleci/python@3.1.4 - use exactly version 3.1.4 of the Python orb.

## Orb Versions (Development vs. Production)

There are two main types of orbs that you can use in your workflows: Development & Production. Depending on your workflow needs, you may choose to use either of these orbs. The sections below describe the differences between these two types of orbs so you can make a more informed decision of how best to utilize these orb types in your workflows.

While all production orbs can be published securely by organization owners, development orbs provide non-owner members of the team with a way to publish orbs. Unlike production orbs, development orbs are also mutable and expire after 90 days, so they are ideal for rapid iteration of an idea.

A development version should be referenced by its complete, fully-qualified name, such as: mynamespace/myorb@dev:mybranch.; whereas production orbs allow wildcard semantic version references. Note that there are no shorthand conveniences for development versions.

Orb versions may be added to the registry either as development versions or production versions. Production versions are always a semantic version like 1.5.3; whereas development versions can be tagged with a string and are always prefixed with dev: for example `dev:myfirstorb`.

**Note:** Dev versions are mutable and expire: their contents can change, and they are subject to deletion after 90 days; therefore, it is strongly recommended you do not rely on a development versions in any production software, and use them only while actively developing your orb. It is possible for org members of a team to publish a semantic version of an orb based off of a dev orb instead of copy-pasting some config from another teammate.

### Development and Production Orb Security Profiles

- Only organization owners can publish production orbs.
- Any member of an organization can publish dev orbs in namespaces.
- Organization owners can promote any dev orb to be a semantically versioned production orb.

### Development and Production Orb Retention and Mutability Characteristics

Dev orbs are mutable and expire. Anyone can overwrite any development orb who is a member of the organization that owns the namespace in which that orb is published.

Production orbs are immutable and long-lived. Once you publish a production orb at a given semantic version you may not change the content of that orb at that version. To change the content of a production orb you must publish a new version with a unique version number. It is best practice to use the orb publish increment and/or the orb publish promote commands in the circleci CLI when publishing orbs to production.

### Development and Production Orbs Versioning Semantics

Development orbs are tagged with the format `dev:<< your-string >>`. Production orbs are always published using the semantic versioning (“semver”) scheme.

In development orbs, the string label given by the user has the following restriction:

- Up to 1023 non-whitespace characters

Examples of valid development orb tags:

Valid:

```
  "dev:mybranch"
  "dev:2018_09_01"
  "dev:1.2.3-rc1"
  "dev:myinitials/mybranch"
  "dev:myVERYIMPORTANTbranch"
```

Invalid:

```
  "dev: 1" (No spaces allowed)
  "1.2.3-rc1" (No leading "dev:")
```

In production orbs, use the form `X.Y.Z` where `X` is a “major” version, `Y` is a “minor” version, and `Z` is a “patch” version. For example, 2.4.0 implies the major version 2, minor version 4, and the patch version of 0.

While not strictly enforced, it is best practice when versioning your production orbs to use the standard semantic versioning convention for major, minor, and patch:

- Major: when you make incompatible API changes
- Minor: when you add functionality in a backwards-compatible manner
- Patch: when you make backwards-compatible bug fixes

### Using Orbs Within Your Orb and Register-Time Resolution

You may also use an orbs stanza inside an orb.

Because production orb releases are immutable, the system will resolve all orb dependencies at the time you register your orb rather than at the time you run your build.

For example, orb `foo/bar` is published at version 1.2.3 with an orbs stanza that imports `biz/baz@volatile`. At the time you register `foo/bar@1.2.3` the system will resolve `biz/baz@volatile` as the latest version and include its elements directly into the packaged version of `foo/bar@1.2.3`.

If `biz/baz` is updated to 3.0.0, anyone using `foo/bar@1.2.3` will not see the change in ``biz/baz@3.0.0 until `foo/bar` is published at a higher version than 1.2.3.

**Note:** Orb elements may be composed directly with elements of other orbs. For example, you may have an orb that looks like the example below.

```
version: 2.1
orbs:
  some-orb: some-ns/some-orb@volatile
executors:
  my-executor: some-orb/their-executor
commands:
  my-command: some-orb/their-command
jobs:
  my-job: some-orb/their-job
  another-job:
    executor: my-executor
    steps:
      - my-command:
          param1: "hello"
```

### Deleting Production Orbs

In general, CircleCI prefers to never delete production orbs that were published as world-readable because it harms the reliability of the orb registry as a source of configuration and the trust of all orb users.

If the case arises where you need to delete an orb for emergency reasons, please contact CircleCI (Note: If you are deleting because of a security concern, you must practice responsible disclosure using the CircleCI Security web page.

## See Also
{:.no_toc}

- Refer to [Orb Introduction]({{site.baseurl}}/2.0/orb-intro/), for a high-level overview of using and authoring orbs.
- Refer to [Orbs Reference]({{site.baseurl}}/2.0/reusing-config/) for more detailed examples of reusable orbs, commands, parameters, and executors.
- Refer to [Configuration Cookbook]({{site.baseurl}}/2.0/configuration-cookbook/#configuration-recipes) for more detailed information about how you can use CircleCI orb recipes in your configurations.<|MERGE_RESOLUTION|>--- conflicted
+++ resolved
@@ -61,11 +61,7 @@
 
 #### Executors
 
-<<<<<<< HEAD
-Executors define the environment in which the steps of a job will be run. When you declare a `job` in CircleCI configuration, you define the type of environment (e.g. `docker`, `machine`, `macos`, `windows` etc.) to run in, in addition to any other parameters of that environment, such as:
-=======
-Executors define the environment in which the steps of a job will be run. When you declare a job in CircleCI configuration, you define the type of environment (e.g. docker, machine, macos, etc.) to run in, in addition to any other parameters of that environment, such as:
->>>>>>> 77968eaa
+Executors define the environment in which the steps of a job will be run. When you declare a job in CircleCI configuration, you define the type of environment (e.g. docker, machine, macos, windows etc.) to run in, in addition to any other parameters of that environment, such as:
 
 - environment variables to populate
 - which shell to use
@@ -75,19 +71,12 @@
 
 An executor definition has the following keys available (some of which are also available when using the job declaration):
 
-<<<<<<< HEAD
-* `docker`, `machine`, `windows`, or `macos`
-* `environment`
-* `working_directory`
-* `shell`
-* `resource_class`
-=======
-- docker, machine, or macos
-- environment
-- working_directory
-- shell
-- resource_class
->>>>>>> 77968eaa
+* docker, machine, windows, or macos
+* environment
+* working_directory
+* shell
+* resource_class
+
 
 The example below shows a simple example of using an executor:
 
