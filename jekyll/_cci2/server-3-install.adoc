---
version:
- Server v3.x
- Server Admin
---
= CircleCI Server v3.x Installation Phase 2
:page-layout: classic-docs
:page-liquid:
:icons: font
:toc: macro
:toc-title:

Before you begin with the CircleCI server v3.x core services installation phase, ensure all xref:server-3-install-prerequisites.adoc[prerequisites] are met.

toc::[]

== Phase 2: Core services installation
CircleCI server v3.x uses https://kots.io[KOTS] from https://www.replicated.com/[Replicated] to manage and
distribute server v3.x. KOTS is a `kubectl` https://kubernetes.io/docs/tasks/extend-kubectl/kubectl-plugins/[plugin].
To install the latest version, you can run `curl \https://kots.io/install | bash`.

Ensure you are running the minimum KOTS version – {kotsversion} – by running: 

```
kubectl kots version
```

NOTE: The KOTS command will open up a tunnel to the admin console. If running on Windows inside WSL2, the port is not
available on the host machine. Turning WSL off and back on should resolve the issue. For more information, please see
https://github.com/microsoft/WSL/issues/4199.

From the terminal run (if you are installing behind a proxy see <<Installing behind HTTP Proxy>>):

```sh
kubectl kots install circleci-server
```

You will be prompted for a:

* namespace for the deployment
* password for the KOTS admin console

When complete, you should be provided with a URL to access the KOTS admin console, usually, `\http://localhost:8800`.

NOTE: If you need to get back to the KOTS admin console at a later date you can run: `kubectl kots admin-console -n <namespace kots was installed in>`

NOTE: Once you have created your namespace we recommend setting your `kubectl` context too with the following command: `kubectl config set-context --current --namespace <namespace>`

=== Installing behind HTTP Proxy

If you wish to install CircleCI server behind a proxy, the following command structure should be used (for more information see the KOTS docs https://kots.io/kotsadm/installing/online-install/#proxies[here]):

```bash
kubectl kots install circleci-server --http-proxy <http-proxy-uri> --https-proxy <https-proxy> --no-proxy <no proxy list>
```

The load balancer endpoints must be added to the no-proxy list for the following services: `output processor` and `vm-service`. This is because the no-proxy list is shared between the application and build-agent. The application and build-agent are assumed to be behind the same firewall and therefore cannot have a proxy between them. 

For further information see the <<server-3-operator-proxy#,Configuring a Proxy>> guide.

#INSERT SCREENSHOT#

=== Frontend Settings 
Frontend settings control the web application specific aspects of the CircleCI system. 

<<<<<<< HEAD
Complete the following fields: 
=======
. *AWS Region* (required): This is the region the application is in.
. *AWS Windows AMI ID* (optional): If you require Windows builders, you can supply an AMI ID for them here.
. *Subnets* (required): Choose subnets (public or private) where the VMs should be deployed. Note that all subnets must be in the same availability zone.
. *Security Group ID* (required): This is the security group that will be attached to the VMs. It must be created manually.
>>>>>>> ab007dc6

* *Domain Name (required)* - Enter the domain name you specified when creating your Frontend TLS key and certificate. 

* *Frontend TLS Private Key (recommended)* - You created this during your pre-requisite steps. You can retrieve this value with the following command: `
+
```bash
cat /etc/letsencrypt/live/<CIRCLECI_SERVER_DOMAIN>/privkey.pem
```

* *Frontend TLS Certificate (recommended)* - You created this during your pre-requisite steps. You can retrieve this value with the following command: 
+
```bash
cat /etc/letsencrypt/live/<CIRCLECI_SERVER_DOMAIN>/fullchain.pem
```

* *Private Load Balancer (optional)* - Load balancer doesn't generate external IP addresses. 

* *Frontend Replicas (optional)* - Used to increase the amount of traffic that can be handled by the frontend. 


==== Postgres Settings

You can skip this section unless you plan on using an existing Postgres instance. By default CirecleCI server will create its own Postgres instance within the CircleCI namespace. The instance inside the CircleCI namespace will be included in the CircleCI backup and restore process. 

==== MongoDB Settings

You can skip this section unless you plan on using an existing MongoDB instance. By default CirecleCI server will create its own MongoDB instance within the CircleCI namespace. The instance inside the CircleCI namespace will be included in the CircleCI backup and restore process. 

==== Vault Settings

You can skip this section unless you plan on using an existing Vault instance. By default CirecleCI server will create its own Vault  instance within the cluster. The default will be included in the CircleCI backup and restore process. 

==== Artifact and Encryption Signing Settings
Encryption and artifact signing keys were created during prerequisites. You can enter them here now. 

Complete the following fields: 

* *Artifact Signing Key (required)*

* *Encryption Signing Key (required)*

==== Github Settings
You created your Github OAuth application in the prerequisite steps, use the data to complete the following:

* *Github Type (required)* - 
Select Cloud or Enterprise (on premises)

* *OAuth Client ID (required)* - 
The OAuth Client ID provided by Github. 

* *OAuth Client Secret (required)* - 
The OAuth Client Secret provided by Github. 

==== Object Storage Settings

You created your Object Storage Bucket and Keys in the prerequisite steps, use the data to complete the following:

===== S3 Compatible
You should have created your S3 Compatible bucket and optional IAM account during the prerequisite steps. 

* *Storage Bucket Name (required)* -
The bucket used for server.

* *Access Key ID (required)* -
Access Key ID for S3 bucket access.

* *Secret Key (required)* -
Secret Key for S3 bucket access.

* *AWS S3 Region (optional)* -
AWS region of bucket if your provider is AWS. S3 Endpoint is ignored if this option is set.

* *S3 Endpoint (optional)* -
API endpoint of S3 storage provider. Required if your provider is not AWS. AWS S3 Region is ignored if this option is set.

* *Storage Object Expiry (optional)* -
Number of days to retain your test results and artifacts. Set to 0 to disable and retain objects indefinitely.

===== Google Cloud Storage 
You should have created your Google Cloud Storage bucket and service account during the prerequisite steps. 

* *Storage Bucket Name (required)* - 
The bucket used for server.

* *Service Account JSON (required)* - 
A JSON format key of the Service Account to use for bucket access.

* *Storage Object Expiry (optional)* - 
Number of days to retain your test results and artifacts. Set to 0 to disable and retain objects indefinitely.

==== Save and Deploy
Once you have completed the fields detailed above it is time to deploy. The deployment will install the core services and provide you an IP address for the Traefik load balancer. That IP address will be critical in setting up a DNS record and completing the first phase of the installation. 

NOTE: In this first stage we skipped a lot of fields in the config. Not to worry. We will revisit those in the next stages of installation.

==== Create DNS Entry 
Create a DNS entry for your Traefik load balancer, i.e. circleci.your.domain.com and app.circleci.your.domain.com. The DNS entry should align with the DNS names used when creating your TLS certificate and Github OAuth app during the prerequisites steps. All traffic will be routed through this DNS record. 

You will need the IP address of the Traefik load balancer. You can find it with the following terminal command:

----
kubectl get service circleci-server-traefik --namespace=nfish-circleci-server
----

For more information on adding a new DNS record, see the following documentation:

* link:https://cloud.google.com/dns/docs/records#adding_a_record[Managing Records] (GCP)

* link:https://docs.aws.amazon.com/Route53/latest/DeveloperGuide/resource-record-sets-creating.html[Creating records by using the Amazon Route 53 Console] (AWS)

==== Validation

You should now be able to navigate to your CircleCI server installation and log in to the application successfully. Now let’s move on to build services. It may take a while for all your services to be up. You can periodically check by running the following command (you are looking for the “frontend” pod to be status of running and ready should show 1/1): 

----
kubectl get pods -n <<circleci installation namespace>>
----

## What to read next

* https://circleci.com/docs/2.0/server-3-install-build-services/[Server 3.x Phase 3: Build services installation]<|MERGE_RESOLUTION|>--- conflicted
+++ resolved
@@ -63,14 +63,7 @@
 === Frontend Settings 
 Frontend settings control the web application specific aspects of the CircleCI system. 
 
-<<<<<<< HEAD
 Complete the following fields: 
-=======
-. *AWS Region* (required): This is the region the application is in.
-. *AWS Windows AMI ID* (optional): If you require Windows builders, you can supply an AMI ID for them here.
-. *Subnets* (required): Choose subnets (public or private) where the VMs should be deployed. Note that all subnets must be in the same availability zone.
-. *Security Group ID* (required): This is the security group that will be attached to the VMs. It must be created manually.
->>>>>>> ab007dc6
 
 * *Domain Name (required)* - Enter the domain name you specified when creating your Frontend TLS key and certificate. 
 
@@ -191,4 +184,4 @@
 
 ## What to read next
 
-* https://circleci.com/docs/2.0/server-3-install-build-services/[Server 3.x Phase 3: Build services installation]+* https://circleci.com/docs/2.0/server-3-install-build-services/[Server 3.x Phase 3: Build services installation]
