--- conflicted
+++ resolved
@@ -23,14 +23,9 @@
 toc::[]
 
 ## Prerequisites
-<<<<<<< HEAD
 . Your current CircleCI Server installation is 2.19.
 . You have taken a backup of the 2.19 instance.  If you are using external datastores, they will need to be backed up separately.
 . You have a running CircleCI Server 3.0 xref:server-3-install.adoc[installation].
-=======
-. Your current CircleCI server installation is 2.19
-. You have a running CircleCI server 3.x xref:server-3-install.adoc[installation].
->>>>>>> 9094b62e
 . You have successfully run https://support.circleci.com/hc/en-us/articles/360011235534-Using-realitycheck-to-validate-your-CircleCI-installation[reality check] with contexts prior to starting.
 . The migration script must be run from a machine with
 - `kubectl` configured for the server 3.x instance
