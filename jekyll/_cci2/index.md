---
layout: classic-docs
title: "Welcome to CircleCI Documentation"
description: "Welcome to CircleCI Documentation"
permalink: /2.0/
---

Use the tutorials, samples, how-to, and reference documentation to learn CircleCI.

<hr class="hidden-xs" />

<div class="row">
  <div class="col-xs-12 col-sm-6">
    <h2>Get Started</h2>
    <p>Get started with CircleCI automated builds.</p>
    <ul>
      <li><a href="{{ site.baseurl }}/2.0/first-steps/">Sign Up & Try</a></li>
      <li><a href="{{ site.baseurl }}/2.0/getting-started/">Your First Green Build</a></li>
      <li><a href="{{ site.baseurl }}/2.0/hello-world/">Hello World</a></li>
      <li><a href="{{ site.baseurl }}/2.0/faq/">FAQ</a></li>
      <li><a href="{{ site.baseurl }}/2.0/orb-intro/">Orbs</a></li>
    </ul>
  </div>
  <div class="col-xs-12 col-sm-6">
    <h2>Examples</h2>
    <p>Check out some of our popular examples.</p>
    <ul>
        <li><a href="{{ site.baseurl }}/2.0/example-configs/">Open Source Projects that use CircleCI</a></li>
        <li><a href="{{ site.baseurl }}/2.0/postgres-config/">Database Config Examples</a></li>
        <li><a href="{{ site.baseurl }}/2.0/sample-config/">Sample config.yml Files</a></li>
        <li><a href="{{ site.baseurl }}/2.0/tutorials/">Tutorials and Sample Apps</a></li>
        <li><a href="{{ site.baseurl }}/2.0/using-orbs/">Using Orbs</a></li>
      </ul>
  </div>
  <div class="col-xs-12">
    <hr />
  </div>
  <div class="col-xs-12 col-sm-6">
    <h2>Config</h2>
    <p>Set up and debug your build configuration.</p>
    <ul>
      <li><a href="{{ site.baseurl }}/2.0/configuration-reference/">Configuration Reference</a></li>
      <li><a href="{{ site.baseurl }}/2.0/writing-yaml/">Writing YAML</a></li>
      <li><a href="{{ site.baseurl }}/2.0/env-vars/">Using Environment Variables</a></li>
      <li><a href="{{ site.baseurl }}/2.0/ssh-access-jobs/">Debugging with SSH</a></li>
<<<<<<< HEAD
      <li><a href="{{ site.baseurl }}/2.0/reusing-config/">Reusing Config</a></li>
=======
      <li><a href="/docs/2.0/reusing-config/">Reusing Config</a></li>
      <li><a href="/docs/config-builder">Config Builder</a></li>
>>>>>>> 47114d42
    </ul>
  </div>
  <div class="col-xs-12 col-sm-6">
    <h2>Workflows</h2>
    <p>Use workflows to schedule and sequence jobs.</p>
    <ul>
      <li><a href="{{ site.baseurl }}/2.0/workflows/">Using Workflows to Schedule Jobs</a></li>
      <li><a href="{{ site.baseurl }}/2.0/workflows/#workflows-configuration-examples">Example Configs</a></li>
      <li><a href="{{ site.baseurl }}/2.0/workflows/#scheduling-a-workflow">Scheduling a Workflow</a></li>
      <li><a href="{{ site.baseurl }}/2.0/workflows/#using-contexts-and-filtering-in-your-workflows">Using Contexts and Filtering in Your Workflows</a></li>
      <li><a href="{{ site.baseurl }}/2.0/creating-orbs/">Creating Orbs</a></li>
    </ul>
  </div>
   <div class="col-xs-12">
    <hr />
  </div>
   <div class="col-xs-12 col-sm-6">
    <h2>Cookbooks</h2>
    <p>Recipes to assist and inspire your pipeline config.</p>
    <ul>
      <li><a href="{{ site.baseurl }}/2.0/optimization-cookbook/">Discover ways to optimize your pipelines</a></li>
      <li><a href="{{ site.baseurl }}/2.0/configuration-cookbook">View best practices for a range of use cases</a></li>
    </ul>
  </div>
</div><|MERGE_RESOLUTION|>--- conflicted
+++ resolved
@@ -43,12 +43,7 @@
       <li><a href="{{ site.baseurl }}/2.0/writing-yaml/">Writing YAML</a></li>
       <li><a href="{{ site.baseurl }}/2.0/env-vars/">Using Environment Variables</a></li>
       <li><a href="{{ site.baseurl }}/2.0/ssh-access-jobs/">Debugging with SSH</a></li>
-<<<<<<< HEAD
-      <li><a href="{{ site.baseurl }}/2.0/reusing-config/">Reusing Config</a></li>
-=======
-      <li><a href="/docs/2.0/reusing-config/">Reusing Config</a></li>
       <li><a href="/docs/config-builder">Config Builder</a></li>
->>>>>>> 47114d42
     </ul>
   </div>
   <div class="col-xs-12 col-sm-6">
