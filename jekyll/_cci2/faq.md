--- conflicted
+++ resolved
@@ -252,15 +252,11 @@
 For example, the 25,000 credit package would provide 2,500 build minutes when
 using a single machine at the default rate of 10 credits per minute. The same package would last 1,250 minutes when using 2x parallelism or 250 minutes at 10x parallelism.
 
-<<<<<<< HEAD
-#### If a container is used for under one minute, do I have to pay for a full minute?
-=======
 #### Is there a way to share plans across organizations and have them billed centrally?
 {:.no_toc}
 Yes, similarly with container-based plans, you can go to the Settings > Share & Transfer > Share Plan page of the CircleCI app to select the Orgs you want to add to your plan. The child organizations will bill all credits and other usage to the parent org.
 
 #### If a container is used for under one minute, do I have to pay for a full minute? 
->>>>>>> 0d3998fd
 {:.no_toc}
 You pay to the next nearest credit. First we round up to the nearest second, and then up to the nearest credit.
 
@@ -284,13 +280,10 @@
 
 - Commits from users that trigger builds, including PR Merge commits.
 - Re-running jobs in the CircleCI web application, including [SSH debug]({{ site.baseurl }}/2.0/ssh-access-jobs).
-<<<<<<< HEAD
 - Approving [manual jobs]({{ site.baseurl }}/2.0/workflows/#holding-a-workflow-for-a-manual-approval) (approver will be considered the actor of all downstream jobs).
-=======
-  - Approving [manual jobs]({{ site.baseurl }}/2.0/workflows/#holding-a-workflow-for-a-manual-approval) (approver will be considered the actor of all downstream jobs).
-  - Using scheduled workflows
-  - Machine users
->>>>>>> 0d3998fd
+- Using scheduled workflows
+- Machine users
+
 
 **Note:** If your project is [open-source]({{ site.baseurl }}/2.0/oss) you will **not** be considered an active user.
 
