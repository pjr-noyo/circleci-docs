---
layout: classic-docs
title: "Orb Testing Methodologies"
short-title: "Testing Methodologies"
description: "Starting point for Testing CircleCI Orbs"
categories: [getting-started]
order: 1
---

This page describes various testing methodologies you can test use to test orbs.

* TOC
{:toc}

## Introduction

CircleCI orbs are packages of configuration that you can use in your configurations to simplify your workflows and quickly and easily deploy application and orbs in your workflow. When creating orbs for your workflow, you will want to perform testing to ensure your orb meets your specific needs before deploying and publishing the orb.

You can think of orb testing at four levels, in increasing levels of complexity and scope.

* Schema Validation - this can be done with a single CLI command and checks if the orb is well-formed YAML and conforms to the orb schema.
* Expansion Testing - this can be done by scripting the CircleCI CLI and tests whether the elements of the orb generate the configuration you intended when processing configuration containing those elements.
* Runtime Testing - this requires setting up separate tests and running them inside a CircleCI build.
* Integration Testing - this is likely only needed for fairly advanced orbs or orbs designed specifically as public, stable interfaces to 3rd-party services. Doing orb integration tests requires a custom build and your own external testing environments for whatever systems you are integration with.

The sections below provide details on each of these techniques for each level of orb testing.

### Schema Validation

To test whether an orb is valid YAML and is well-formed according to the schema, use `circleci orb validate` with the CircleCI CLI.

#### Example

Given an orb with source at `./src/orb.yml` you can run `circleci orb validate ./src/orb.yml` to receive feedback on whether the orb is valid and will pass through config processing. If there is an error, you will receive the first schema validation error encountered. Alternatively, you can pass STDIN rather than a file path. 

For example, equivalent to the previous example you can run `cat ./src/orb.yml | circleci orb validate -` 

**Note** Schema errors are often best read "inside out", where your coding error may be best described in one of the inner-most errors in a stack of errors.

Validation testing may also be performed inside a build using the CircleCI CLI. You can directly use the `circleci/circleci-cli` orb to insert the CLI into your builds, or use the `circleci/orb-tools` orb that contains a few handy commands jobs, including performing schema validation by default in its jobs. An example of an orb that uses `orb-tools` to do basic publishing is the "hello-build" orb.

### Expansion Testing

The next level of orb testing validates that an orb is expanding to generate the desired final `config.yml` consumed by the CircleCI system.

This testing is best completed by either publishing the orb as a dev version and then using it in your config and processing that config, or by using config packing to make it an inline orb and then processing that. Then you can use `circleci config` process and compare it to the expanded state you expect.

Another form of expansion testing can be done on the orb itself when your orb references other orbs. You can use the `circleci orb` process to resolve the orbs-dependent orbs and see how it would be expanded when you publish it to the registry.

Keep in mind that when testing expansion it's best to test the underlying structure of the data rather than the literal string that is expanded. A useful tool to make assertions about things in yaml is `yq`. This allows you to inspect specific structural elements rather than having fragile tests that depend on string comparisons or every aspect of an expanded job.

The following steps illustrate doing basic expansion testing from the CLI:

1) Assume a simple orb in `src/orb.yml`

{% raw %}
```yaml
version: 2.1

executors:
  default:
    parameters:
      tag:
        type: string
        default: "curl-browsers"
      docker:
        - image:  circleci/buildpack-deps:parameters.tag

jobs:
  hello-build:
    executor: default
    steps:
      - run: echo "Hello, build!"
```
{% endraw %}

2) Validate the orb with `circleci orb validate src/orb.yml`.

3) Publish a dev version with `circleci orb publish src/orb.yml namespace/orb@dev:0.0.1`.

4) Include that orb in `.circleci/config.yml`:

{% raw %}
```yaml
version: 2.1

orbs:
  hello: namespace/orb@dev:0.0.1

workflows:
  hello-workflow:
    jobs:
      - hello/hello-build
```
{% endraw %}

After running `circleci config process .circleci/config.yml` the expected result would be:

{% raw %}
```yaml
version: 2.1

jobs:
  hello/hello-build:
    docker:
      - image: circleci/buildpack-deps:curl-browsers
    steps:
      - run:
          command: echo "Hello, build!"
workflows:
  hello-workflow:
    jobs:
      - hello/hello-build
  version: 2
```
{% endraw %}

The `config.yml` file should look like the following:

{% raw %}
```yaml
version: 2.1

orbs:
  hello: namespace/orb@dev:0.0.1

  workflows:
    hello-workflow:
    jobs:
        - hello/hello-build
```
{% endraw %}

The result shown above may now be used in a custom script that tests for its structure relative to what is expected. This form of testing is useful for ensuring you do not break any contracts your orb interface has established with users of the orb, while also enabling you to test different parameter inputs to determine how these parameter imputs impact what is generated during config processing.

### Runtime Testing

Runtime testing involves running active builds with orbs. Because the jobs in a build can only depend on orbs that are either part of the config or were published when the build started, this technique requires some special planning.

One approach is to run jobs within your build's jobs by using the circleci CLI to run local builds using `circleci local execute` on a machine executor within your builds. This allows you to print the build output to `stdout` so you can make assertions about it. This approach can be limiting, however, because local builds do not support workflows and have other caveats. This is also powerful if you need to test the actual running output of a build using your orb elements. 

For an example of using this technique see the [Artifactory Orb](https://github.com/CircleCI-Public/artifactory-orb) page in the CircleCI public GitHub page.

The other main approach to runtime testing is to make the orb entities available to your job's configuration directly.

One option is to make checks using post-steps for jobs that you run and test, or subsequent steps for commands that you run and test. These can check things like filesystem state, but cannot make assertions about the output of the jobs and commands 

**Note** CircleCI is working to improve this limitation and welcomes feedback on your ideal mechanism for testing orbs.

Another approach is to use your orb source as your `config.yml`. If you define your testing and publishing jobs in your orb, they will have access to everything defined in the orb. The downside is that you may need to add extraneous jobs and commands to your orb, and your orb will depend on any orbs that you need for testing and publishing.

Yet another approach is when you run a build, publish a dev version of the orb, then do an automated push to a branch which uses a config that uses that dev version. This new build can run the tests. The downside with this approach is that the build that does the real testing is not directly tied to its commit, and you end up with multiple jobs every time you want to change your orb.

### Integration Testing

Sometimes you will want to test how your orbs interact with external services. There are several possible approaches depending on circumstances:

* Make your orb support a dry-run functionality of whatever it is interacting with, and use that mode in your tests.
* Do real interactions, using a properly set up test account and a separate repository that runs those tests using a published dev version of your orb.
* Spin up a local service in another container of your job.

## Orb Testing Best Practices

The most significant issue when testing orbs is that it is not straightforward to push a new commit to a repository containing orb source code. This is because orbs are interpolated into an expanded `config.yml` at build inception and may not have the newest changes to the orb contained in that commit.

There are several different approaches you can use to test your orbs (for example, using inline orbs or external repositories) to ensure orb compatibility with the CircleCI platform. CircleCI is also in the process of developing newer ways for you to test your orbs. For more detailed information about these testing examples, refer to the [Emerging Testing Best Practices for Orbs](https://discuss.circleci.com/t/emerging-testing-best-practices-for-orbs/27474) page in the CircleCI Discussion Forum.

## Orb Testing Methodologies

### Testing Orbs Locally

One of the easiest ways to test your orbs locally is to create an inline orb. Creating an inline orb enables you to test your orb while in active development. Inline orbs can be useful when developing your orb, or as a convenience for name-spacing jobs and commands in lengthy configurations.

<<<<<<< HEAD
=======

For more detailed information on how to create an inline orb, refer to the [Creating Orbs]({{site.baseurl}}/2.0/creating-orbs/) page in the CircleCI technical documentation.

>>>>>>> fd392a81
### Testing Orbs Automatically

Testing orbs can be done at a few different levels. Choosing how much testing you want to do will depend on the complexity and scope of the audience for your orb.

In all cases, CircleCI recommends that you make use of the CircleCI CLI to validate your orb locally and/or automate testing in a build. For installation instructions for the CLI see the CLI documentation

For advanced testing, you may also want to use a shell unit testing framework such as BATS.

## See Also
- Refer to [Using Orbs]({{site.baseurl}}/2.0/using-orbs/), for more about how to use existing orbs.
- Refer to [Creating Orbs]({{site.baseurl}}/2.0/creating-orbs/), where you will find step-by-step instructions on how to create your own orb.
- Refer to the [Orbs FAQ]({{site.baseurl}}/2.0/orbs-faq/), where you will find answers to common questions.
- Refer to [Reusing Config]({{site.baseurl}}/2.0/reusing-config/) for more detailed examples of reusable orbs, commands, parameters, and executors.
- Refer to [Orbs Registry](https://circleci.com/orbs/registry/licensing) for more detailed information about legal terms and conditions when using orbs.
- Refer to [Configuration Cookbook]({{site.baseurl}}/2.0/configuration-cookbook/#configuration-recipes) for more detailed information about how you can use CircleCI orb recipes in your configurations.<|MERGE_RESOLUTION|>--- conflicted
+++ resolved
@@ -171,12 +171,8 @@
 
 One of the easiest ways to test your orbs locally is to create an inline orb. Creating an inline orb enables you to test your orb while in active development. Inline orbs can be useful when developing your orb, or as a convenience for name-spacing jobs and commands in lengthy configurations.
 
-<<<<<<< HEAD
-=======
-
 For more detailed information on how to create an inline orb, refer to the [Creating Orbs]({{site.baseurl}}/2.0/creating-orbs/) page in the CircleCI technical documentation.
 
->>>>>>> fd392a81
 ### Testing Orbs Automatically
 
 Testing orbs can be done at a few different levels. Choosing how much testing you want to do will depend on the complexity and scope of the audience for your orb.
