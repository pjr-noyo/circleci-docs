--- conflicted
+++ resolved
@@ -172,7 +172,8 @@
 
 ## Scheduling a Workflow
 
-<<<<<<< HEAD
+<iframe width="560" height="315" src="https://www.youtube.com/embed/FCiMD6Gq34M" frameborder="0" allow="autoplay; encrypted-media" allowfullscreen></iframe>
+
 It can be inefficient and expensive
 to run a workflow for _every_ commit for _every_ branch.
 Alternatively,
@@ -185,6 +186,8 @@
 to schedule a workflow run
 by using `cron` syntax
 to represent Coordinated Universal Time (UTC) for specified branches.
+
+### Nightly Example
 
 In the example below,
 the `nightly` workflow is configured
@@ -197,21 +200,7 @@
 
 **Note:**
 Step syntax (for example, `*/1`, `*/20`) is **not** supported.
-=======
-Workflows that are resource-intensive or that generate reports may be run on a schedule rather than on every commit. This feature is configured by adding a scheduled trigger to the configuration of the workflow. 
-
-Configure a workflow to run on a set schedule by using the `triggers:` key with the `schedule` option. The `triggers` key is **only** added under your `workflow` key. This feature enables you to schedule a workflow run by using `cron` syntax to represent Coordinated Universal Time (UTC) for specified branches. 
-
-## Video: Schedule Builds to Test and Deploy Automatically
-
-<iframe width="560" height="315" src="https://www.youtube.com/embed/FCiMD6Gq34M" frameborder="0" allow="autoplay; encrypted-media" allowfullscreen></iframe>
-
-### Nightly Example
-
-In the example below, the `nightly` workflow is configured to run every day at 12:00am UTC. The `cron` key is specified using POSIX `crontab` syntax, see the [crontab man page](http://pubs.opengroup.org/onlinepubs/7908799/xcu/crontab.html) for `cron` syntax basics. The workflow will be run on the `master` and `beta` branches. The `commit` workflow has no scheduled trigger configured, so it will run on the push of every commit. 
-
-**Note:** Step syntax (for example, `*/1`, `*/20`) is **not** supported.
->>>>>>> c8dda2f0
+
 
 ```
 workflows:
