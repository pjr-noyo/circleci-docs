---
layout: classic-docs
title: "Using Yarn (the npm replacement) on CircleCI"
short-title: "Yarn Package Manager"
categories: [how-to]
description: "How to use the Yarn package manager on CircleCI."
---

[Yarn](https://yarnpkg.com/) is an open-source package manager for JavaScript.
The packages it installs can be cached.
This can potentially speed up builds but, more importantly, can reduce errors related to network connectivity.

## Using Yarn in CircleCI

Yarn might already be installed in your build environment if you are using the [`docker` executor](https://circleci.com/docs/2.0/executor-types/#using-docker).
With [Pre-built CircleCI Docker Images](https://circleci.com/docs/2.0/circleci-images/), the NodeJS image (`circleci/node`) already has Yarn preinstalled.
If you are using one of the other language images such as `circleci/python` or `circleci/ruby`, there are two [image variants](https://circleci.com/docs/2.0/circleci-images/#image-variants) that will include Yarn as well as NodeJS.
These would be the `-node` and `-node-browsers` image variants.
For example, using the Docker image `circleci/python:3-node` will give you a Python build environment with Yarn and NodeJS installed.

<<<<<<< HEAD
If you're using your own Docker image base or the `macos`, `windows` or `machine` executors, you can install Yarn by following the official instructions from [Yarn Docs](https://yarnpkg.com/lang/en/docs/install/).
=======
If you're using your own Docker image base or the `macos` or `machine` executors, you can install Yarn by following the official instructions from [Yarn Docs](https://yarnpkg.com/lang/en/docs/install/). The Yarn Docs provide several installation methods depending on what machine execturo you might be using. For example, you can install on any unix-like environment using the following curl command.

```sh
curl -o- -L https://yarnpkg.com/install.sh | bash
```
>>>>>>> 5462ed06

## Caching

Yarn packages can be cached to improve CI build times.
Here's an example:

{% raw %}
```yaml
#...
      - restore_cache:
          name: Restore Yarn Package Cache
          keys:
            - yarn-packages-{{ checksum "yarn.lock" }}
      - run:
          name: Install Dependencies
          command: yarn install --frozen-lockfile
      - save_cache:
          name: Save Yarn Package Cache
          key: yarn-packages-{{ checksum "yarn.lock" }}
          paths:
            - ~/.cache/yarn
#...
```
{% endraw %}

## See Also

[Caching Dependencies]({{ site.baseurl }}/2.0/caching/)<|MERGE_RESOLUTION|>--- conflicted
+++ resolved
@@ -18,15 +18,11 @@
 These would be the `-node` and `-node-browsers` image variants.
 For example, using the Docker image `circleci/python:3-node` will give you a Python build environment with Yarn and NodeJS installed.
 
-<<<<<<< HEAD
-If you're using your own Docker image base or the `macos`, `windows` or `machine` executors, you can install Yarn by following the official instructions from [Yarn Docs](https://yarnpkg.com/lang/en/docs/install/).
-=======
-If you're using your own Docker image base or the `macos` or `machine` executors, you can install Yarn by following the official instructions from [Yarn Docs](https://yarnpkg.com/lang/en/docs/install/). The Yarn Docs provide several installation methods depending on what machine execturo you might be using. For example, you can install on any unix-like environment using the following curl command.
+If you're using your own Docker image base or the `macos`, `windows`, or `machine` executors, you can install Yarn by following the official instructions from [Yarn Docs](https://yarnpkg.com/lang/en/docs/install/). The Yarn Docs provide several installation methods depending on what machine execturo you might be using. For example, you can install on any unix-like environment using the following curl command.
 
 ```sh
 curl -o- -L https://yarnpkg.com/install.sh | bash
 ```
->>>>>>> 5462ed06
 
 ## Caching
 
