--- conflicted
+++ resolved
@@ -92,13 +92,9 @@
 
 ## Deleting a Context
 
-<<<<<<< HEAD
 If the context is secured with a group other than `organization`, you must be a member of the security group to complete this task.
 
-1. Navigate to the Settings > Contexts page in the CircleCI application.
-=======
 1. As an Org Admin, Navigate to the Settings > Contexts page in the CircleCI application.
->>>>>>> 8052b801
 
 2. Click the Delete Context button for the Context you want to delete. A confirmation dialog box appears.
 
