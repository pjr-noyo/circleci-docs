---
layout: classic-docs
title: "Docker コマンドの実行手順"
short-title: "Docker コマンドの実行手順"
description: "Docker イメージをビルドし、リモート サービスにアクセスする方法"
order: 55
version:
  - Cloud
  - Server v2.x
---

他の場所にデプロイしたり、高度なテストを行ったりするための Docker イメージのビルド方法や、リモート Docker 環境でサービスを開始する方法について説明します。

* 目次
{:toc}

## 概要
{: #overview }

デプロイする Docker イメージを作成するには、セキュリティのために各ビルドに独立した環境を作成する特別な `setup_remote_docker` キーを使用する必要があります。 この環境はリモートで、完全に隔離され、Docker コマンドを実行するように構成されています。 ジョブで `docker` または `docker-compose` のコマンドが必要な場合は、`.circleci/config.yml` に `setup_remote_docker` ステップを追加します。

```yaml
jobs:
  build:
    steps:
      # ... アプリのビルド・テストに関する記述 ...

      - setup_remote_docker:
          version: 19.03.13
```

`setup_remote_docker` が実行されるとリモート環境が作成され、現在の[プライマリ コンテナ]({{ site.baseurl }}/2.0/glossary/#primary-container)は、それを使用するように構成されます。 これで、使用するすべての Docker 関連コマンドが、この新しい環境で安全に実行されます。

**注:** `setup_remote_docker` キーは、プライマリ Executor を *Docker コンテナ*とするよう指定した設定ファイルで使用することが想定されています。 Executor が `machine` または `macos` の場合 (および設定ファイルで Docker コマンドを使用する場合)、`setup_remote_docker` キーを使用する必要は**ありません**。

### 仕様
{: #specifications }
{:.no_toc}

The Remote Docker Environment has the following technical specifications (for CircleCI Server installations, contact the systems administrator for specifications):

| CPU 数 | プロセッサー                    | RAM  | HD    |
| ----- | ------------------------- | ---- | ----- |
| 2     | Intel(R) Xeon(R) @ 2.3GHz | 8 GB | 100GB |
{: class="table table-striped"}

### 例
{: #example }
{:.no_toc}

以下の例では、`machine`を使って、デフォルトのイメージで Docker イメージを構築する方法を示しています - この場合、リモートDocker を使用する必要はありません。

```yaml
version: 2
jobs:
 build:
   machine: true
   steps:
     - checkout
     # UI に格納された認証情報とプライベート Docker イメージを
     # 使用して、固有 DB を開始します。
     - run: |
         echo "$DOCKER_PASS" | docker login --username $DOCKER_USER --password-stdin
         docker run -d --name db company/proprietary-db:1.2.3

     # アプリケーション イメージをビルドします。
     - run: docker build -t company/app:$CIRCLE_BRANCH .

     # イメージをデプロイします。
     - run: docker push company/app:$CIRCLE_BRANCH
```

以下の例では、Docker Executorを使用して、リモートDockerで、[Docker のデモ プロジェクト](https://github.com/CircleCI-Public/circleci-demo-docker)の Docker イメージを構築してデプロイしています。

<!-- markdownlint-disable MD046 -->
{% highlight yaml linenos %}
<<<<<<< HEAD
version: 2.1 jobs: build: docker: - image: circleci/golang:1.15 auth: username: mydockerhub-user password: $DOCKERHUB_PASSWORD  # コンテキスト/プロジェクト UI 環境変数の参照 steps: - checkout # ... アプリのビルド・テストに関する記述 ...
=======
version: 2.1
jobs:
  build:
    docker:
      - image: circleci/golang:1.15
        auth:
          username: mydockerhub-user
          password: $DOCKERHUB_PASSWORD  # context / project UI env-var reference
    steps:
      - checkout
      # ... steps for building/testing app ...
>>>>>>> 8c6880a7

      - setup_remote_docker:
          version: 19.03.13
          docker_layer_caching: true
    
      # Docker イメージをビルドしプッシュします。
    
      - run: |
          TAG=0.1.$CIRCLE_BUILD_NUM
          docker build -t CircleCI-Public/circleci-demo-docker:$TAG .
          echo $DOCKER_PASS | docker login -u $DOCKER_USER --password-stdin
          docker push CircleCI-Public/circleci-demo-docker:$TAG
{% endhighlight %}
<!-- markdownlint-enable MD046 -->

**注:** Docker Executor 用の [CircleCI ビルド済み Docker イメージ](https://circleci.com/docs/2.0/circleci-images/) には、Docker CLI がプリインストールされています。 Docker CLI がインストールされていないサードパーティーのイメージをプライマリコンテナで使用する場合は、`docker` コマンドを実行する前に、ジョブの一部として [Docker CLI をインストールする必要があります。](https://docs.docker.com/install/#supported-platforms)

```
      # Alpine ベースのイメージに APK でインストールします。
      - run:
          name: Docker クライアントのインストール
          command: apk add docker-cli
```

ビルド中に何が行われているのか詳しく見てみましょう。

1. すべてのコマンドが[プライマリ コンテナ]({{ site.baseurl }}/2.0/glossary/#primary-container)で実行されます。 (5 行目)
2. `setup_remote_docker` が呼び出されると、新しいリモート環境が作成され、それを使用するようにプライマリ コンテナが構成されます。 Docker 関連のコマンドもすべてプライマリ コンテナで実行されますが、イメージのビルドおよびプッシュとコンテナの実行はリモート Docker エンジン内で行われます。 (10 行目)
3. ここで [Docker レイヤー キャッシュ]({{ site.baseurl }}/2.0/glossary/#docker-layer-caching) (DLC) を有効化して、イメージのビルドを高速化します (**注:** `docker_layer_caching: true` オプションは、[Performance プランと Custom プラン](https://circleci.com/ja/pricing/)で提供され、Free プランでは提供されません。 DLC is available on CircleCI Server installations). (11 行目)
4. プロジェクト環境変数を使用して、Docker ハブ の認証情報を格納します。 (17 行目)

## Docker のバージョン
{: #docker-version }

ジョブで特定の Docker バージョンが必要な場合は、`version` 属性でバージョンを設定できます。

```
      - setup_remote_docker:
        version: 19.03.13
```

CircleCI は複数の Docker バージョンをサポートしています。 サポートされているバージョンは以下のとおりです。

- `20.10.7`
- `20.10.6`
- `20.10.2`
- `19.03.14`
- `19.03.13`
- `19.03.12`
- `19.03.8`
- `18.09.3`
- `17.09.0-ce` (デフォルト)

<!---
Consult the [Stable releases](https://download.docker.com/linux/static/stable/x86_64/) or [Edge releases](https://download.docker.com/linux/static/edge/x86_64/) for the full list of supported versions.
--->

**Note:** The `version` key is not currently supported on CircleCI Server installations. お使いのリモート Docker 環境にインストールされている Docker バージョンについては、システム管理者にお問い合わせください。

## 環境の分離
{: #separation-of-environments }
ジョブと[リモート Docker]({{ site.baseurl }}/2.0/glossary/#remote-docker) は、独立した環境で実行されます。 したがって、ジョブ実行用に指定している Docker コンテナは、リモート Docker で実行されているコンテナと直接やり取りできません。

### サービスへのアクセス
{: #accessing-services }
{:.no_toc}

リモート Docker でサービスを開始してプライマリ コンテナから直接 ping することや、リモート Docker 内のサービスに ping できるプライマリ コンテナを開始することは**できません**。 これを解決するには、リモート Docker から同じコンテナを通してサービスとやり取りする必要があります。

```
#...
      - run:
          name: "サービスの開始および実行チェック"
          command: |
            docker run -d --name my-app my-app
            docker exec my-app curl --retry 10 --retry-connrefused http://localhost:8080
#...
```

同じネットワーク内で動作する別のコンテナをターゲット コンテナとして使用する方法もあります。

```
#...
      - run: |
          docker run -d --name my-app my-app
          docker run --network container:my-app appropriate/curl --retry 10 --retry-connrefused http://localhost:8080
#...
```

### フォルダーのマウント
{: #mounting-folders }
{:.no_toc}

ジョブ空間からリモート Docker 内のコンテナにボリュームをマウントすること (およびその逆) は**できません**。 `docker cp` コマンドを使用して、この 2 つの環境間でファイルを転送することは可能です。 たとえば以下のように、ソース コードから設定ファイルを使用してリモート Docker でコンテナを開始します。

```
- run: |
    # 設定ファイルとボリュームを保持するダミー コンテナを作成します。
    docker create -v /cfg --name configs alpine:3.4 /bin/true
    # このボリュームに設定ファイルをコピーします。
    docker cp path/in/your/source/code/app_config.yml configs:/cfg
    # このボリュームを使用してアプリケーション コンテナを開始します。
    docker run --volumes-from configs app-image:1.2.3
```

同様に、保存する必要があるアーティファクトをアプリケーションが生成する場合は、以下のようにリモート Docker からコピーできます。

```
run: |
  # アプリケーションとコンテナを開始します。
  # <code>--rm</code> オプションは使用しません (使用すると、終了時にコンテナが強制終了されます)。
  docker run --name app app-image:1.2.3
```

また、https://github.com/outstand/docker-dockup やバックアップおよびリストア用の同様のイメージを使って、以下の例のようにコンテナをスピンアップさせることも可能です。 `circle-dockup.yml` の設定例:

```
version: '2'
services:
 bundler-cache:
   image: outstand/dockup:latest
   command: restore
   container_name: bundler-cache
   tty: true
   environment:
     COMPRESS: 'false'
   volumes:
     - bundler-data:/source/bundler-data
```

次に、以下の CircleCI `.circleci/config.yml` スニペットで `bundler-cache` コンテナにデータを挿入し、バックアップを行います。

{% raw %}
``` yaml
# CircleCI キャッシュから bundler-data コンテナにデータを挿入します。

- restore_cache:
    keys:
      - v4-bundler-cache-{{ arch }}-{{ .Branch }}-{{ checksum "Gemfile.lock" }}
      - v4-bundler-cache-{{ arch }}-{{ .Branch }}
      - v4-bundler-cache-{{ arch }}
- run:
    name: Docker ボリュームへの Bundler キャッシュの復元
    command: |
      NAME=bundler-cache
      CACHE_PATH=~/bundler-cache
      set -x
      mkdir -p $CACHE_PATH
      docker-compose -f docker-compose.yml -f docker/circle-dockup.yml up --no-start $NAME
      docker cp $CACHE_PATH/. $NAME:/backup
      docker-compose -f docker-compose.yml -f docker/circle-dockup.yml up --no-recreate $NAME
      docker rm -f $NAME

# 同じボリュームを CircleCI キャッシュにバックアップします。
- run:
    name: Docker ボリュームからの Bundler キャッシュのバックアップ
    command: |
      NAME=bundler-cache
      CACHE_PATH=~/bundler-cache
      set -x
      docker-compose -f docker-compose.yml -f docker/circle-dockup.yml run --name $NAME $NAME backup
      docker cp $NAME:/backup/. $CACHE_PATH
      docker rm -f $NAME
- save_cache:
    key: v4-bundler-cache-{{ arch }}-{{ .Branch }}-{{ checksum "Gemfile.lock" }}
    paths:
      - ~/bundler-cache
```
{% endraw %}

### リモート Docker 環境へのアクセス
{: #accessing-the-remote-docker-environment }

リモート Docker 環境が起動されると、SSH エイリアスが作成され、リモート Docker 仮想マシンに対して SSH 接続できます。 SSH 接続は、ビルドをデバッグする場合や、Docker または VM ファイルシステムの構成を変更する場合に便利です。 リモート Docker 仮想マシンに SSH 接続するには、プロジェクトを構成するジョブ ステップ内で、または SSH 再実行中に、以下を実行します。

```
ssh remote-docker
```

**注:** 上記の例は、`docker` Executor で動作しないボリューム マウントを使用する方法を示しています。 この他に、ボリューム マウントが動作する `machine` Executor を使用する方法もあります。

この例は、ryansch のご協力によって作成されました。

## 関連項目
{: #see-also }

[プライマリ コンテナ]({{ site.baseurl }}/ja/2.0/docker-layer-caching/)

[Docker レイヤー キャッシュ]({{ site.baseurl }}/ja/2.0/glossary/#job-space)

[プライマリ コンテナ]({{ site.baseurl }}/ja/2.0/glossary/#primary-container)

[Docker レイヤー キャッシュ]({{ site.baseurl }}/ja/2.0/glossary/#docker-layer-caching)<|MERGE_RESOLUTION|>--- conflicted
+++ resolved
@@ -74,9 +74,6 @@
 
 <!-- markdownlint-disable MD046 -->
 {% highlight yaml linenos %}
-<<<<<<< HEAD
-version: 2.1 jobs: build: docker: - image: circleci/golang:1.15 auth: username: mydockerhub-user password: $DOCKERHUB_PASSWORD  # コンテキスト/プロジェクト UI 環境変数の参照 steps: - checkout # ... アプリのビルド・テストに関する記述 ...
-=======
 version: 2.1
 jobs:
   build:
@@ -84,11 +81,10 @@
       - image: circleci/golang:1.15
         auth:
           username: mydockerhub-user
-          password: $DOCKERHUB_PASSWORD  # context / project UI env-var reference
+          password: $DOCKERHUB_PASSWORD  # コンテキスト/プロジェクト UI 環境変数の参照
     steps:
       - checkout
-      # ... steps for building/testing app ...
->>>>>>> 8c6880a7
+      # ... アプリのビルド・テストに関する記述 ...
 
       - setup_remote_docker:
           version: 19.03.13
