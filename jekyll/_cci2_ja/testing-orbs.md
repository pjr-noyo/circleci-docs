--- conflicted
+++ resolved
@@ -194,10 +194,6 @@
 }
 }
 }
-<<<<<<< HEAD
-}
-=======
->>>>>>> ca6f307b
 ```
 
 ## Integration testing
