--- conflicted
+++ resolved
@@ -452,11 +452,7 @@
           command: |
             git push https://heroku:$HEROKU_API_KEY@git.heroku.com/$HEROKU_APP_NAME.git master
 ```
-<<<<<<< HEAD
-
-=======
 {% endraw %}
->>>>>>> c07eaa43
 ## See also
 {: #see-also }
 {:.no_toc}
