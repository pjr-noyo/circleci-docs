---
layout: classic-docs
title: "基本事項"
description: "基本事項"
---


CircleCI で使用される基本的な概念については、以下の各リンクを参照してください。

| ドキュメント                                                                     | 説明                                                                                                                                                                                     |
| -------------------------------------------------------------------------- | -------------------------------------------------------------------------------------------------------------------------------------------------------------------------------------- |
<<<<<<< HEAD
| [概要]({{ site.baseurl }}/2.0/about-circleci/)                               | CI (継続的インテグレーション) の概要と、CircleCI ケース スタディーへのリンク                                                                                                                                         |
| [YAML を記述する]({{ site.baseurl }}/2.0/writing-yaml/)                         | YAML の紹介                                                                                                                                                                               |
| [コンテナを使用する]({{ site.baseurl }}/2.0/containers/)                            | コンテナの概要と、コンテナを使用してビルド時間を短縮し、キューイングを防止する方法                                                                                                                                              |
| [GitHub と Bitbucket のインテグレーション]({{ site.baseurl }}/2.0/gh-bb-integration/) | CircleCI で GitHub と Bitbucket を使用する方法                                                                                                                                                  |
| [コンセプト]({{ site.baseurl }}/2.0/concepts/)                                  | CircleCI 2.0 のステップ、イメージ、ジョブ、ワークフローのコンセプトと構成階層に関する概要                                                                                                                                    |
| [Orb、ジョブ、ステップ、ワークフロー]({{ site.baseurl }}/2.0/jobs-steps/)                  | CircleCI 2.0 の構成にジョブとステップを使用する方法                                                                                                                                                       |
| [Executor タイプを選択する]({{ site.baseurl }}/2.0/executor-types/)                | Each job may use a different executor and image. ジョブ実行に使用する Executor およびイメージの概要と、 ジョブ実行に使用する Executor およびイメージの概要と、 実際のジョブに `docker`、`machine`、`windows`、`macos` の各 Executor を使用した場合の比較 |
| [オープンソース プロジェクトの構築]({{ site.baseurl }}/2.0/oss/)                           | オープンソース プロジェクトの構築に関するベスト プラクティス                                                                                                                                                        |
=======
| [概要]({{ site.baseurl }}/ja/2.0/about-circleci/)                               | CI (継続的インテグレーション) の概要と、CircleCI ケース スタディーへのリンク                                                                                                                                         |
| [YAML を記述する]({{ site.baseurl }}/ja/2.0/writing-yaml/)                         | YAML の紹介                                                                                                                                                                               |
| [コンテナを使用する]({{ site.baseurl }}/ja/2.0/containers/)                            | コンテナの概要と、コンテナを使用してビルド時間を短縮し、キューイングを防止する方法                                                                                                                                              |
| [GitHub と Bitbucket のインテグレーション]({{ site.baseurl }}/ja/2.0/gh-bb-integration/) | CircleCI で GitHub と Bitbucket を使用する方法                                                                                                                                                  |
| [コンセプト]({{ site.baseurl }}/ja/2.0/concepts/)                                  | CircleCI 2.0 のステップ、イメージ、ジョブ、ワークフローのコンセプトと構成階層に関する概要                                                                                                                                    |
| [Orbs、ジョブ、ステップ、ワークフロー]({{ site.baseurl }}/ja/2.0/jobs-steps/)                 | CircleCI 2.0 の構成にジョブとステップを使用する方法                                                                                                                                                       |
| [Executor タイプを選択する]({{ site.baseurl }}/ja/2.0/executor-types/)                | Each job may use a different executor and image. ジョブ実行に使用する Executor およびイメージの概要と、 ジョブ実行に使用する Executor およびイメージの概要と、 実際のジョブに `docker`、`machine`、`windows`、`macos` の各 Executor を使用した場合の比較 |
| [オープンソース プロジェクトの構築]({{ site.baseurl }}/ja/2.0/oss/)                           | オープンソース プロジェクトの構築に関するベスト プラクティス                                                                                                                                                        |
>>>>>>> c07eaa43
{: class="table table-striped"}

## 機能
CircleCI の基本機能の使用方法については、以下の各リンクを参照してください。

| ドキュメント                                                         | 説明                                                                  |
| -------------------------------------------------------------- | ------------------------------------------------------------------- |
| [環境変数の使用]({{ site.baseurl }}/ja/2.0/env-vars/)                    | CircleCI アプリケーションや `config.yml` ファイルで環境変数を使用する方法                    |
| [コンテキストの使用]({{ site.baseurl }}/ja/2.0/contexts/)                  | コンテキストを使用してグローバルな環境変数を設定する方法                                        |
| [シェル スクリプトの使用]({{ site.baseurl }}/ja/2.0/using-shell-scripts/)    | CircleCI 設定でのシェル スクリプトの使用に関するベスト プラクティス                             |
| [CircleCI に SSH 鍵を追加する方法]({{ site.baseurl }}/ja/2.0/add-ssh-key/) | CircleCI に SSH 鍵を登録する                                               |
| [SSH を使用したデバッグ]({{ site.baseurl }}/ja/2.0/ssh-access-jobs/)       | SSH を使用してビルドに関する問題をデバッグする方法                                         |
| [API トークンの管理]({{ site.baseurl }}/ja/2.0/managing-api-tokens/)     | CircleCI API を使用するためにスコープ付きトークンを割り当てる方法                             |
| [ビルドのスキップとキャンセル]({{ site.baseurl }}/ja/2.0/skip-build/)           | CircleCI による変更内容の自動ビルドを止める方法                                        |
| [通知の使用]({{ site.baseurl }}/ja/2.0/notifications/)                 | CircleCI アプリケーションで Slack 通知、チャット通知、メール通知を設定・変更する方法                  |
| [ステータス バッジの追加]({{ site.baseurl }}/ja/2.0/status-badges/)          | Web ページまたはドキュメントにビルドのステータスを表示する方法                                   |
| [ビルド アーティファクトの保存]({{ site.baseurl }}/ja/2.0/artifacts/)           | `config.yml` 構文でビルド アーティファクトを保存し、それらへのリンクを CircleCI アプリケーションで確認する方法 |
| [API を使用したジョブのトリガー]({{ site.baseurl }}/ja/2.0/api-job-trigger/)   | API でジョブをトリガーする方法                                                   |
| [インサイトの使用]({{ site.baseurl }}/ja/2.0/insights/)                   | リポジトリのステータスとビルド パフォーマンス データを表示する方法                                  |
{: class="table table-striped"}

このページをご参照くださり、ありがとうございます。 ビルドのお役に立てば幸いです。

_CircleCI チーム_<|MERGE_RESOLUTION|>--- conflicted
+++ resolved
@@ -9,16 +9,6 @@
 
 | ドキュメント                                                                     | 説明                                                                                                                                                                                     |
 | -------------------------------------------------------------------------- | -------------------------------------------------------------------------------------------------------------------------------------------------------------------------------------- |
-<<<<<<< HEAD
-| [概要]({{ site.baseurl }}/2.0/about-circleci/)                               | CI (継続的インテグレーション) の概要と、CircleCI ケース スタディーへのリンク                                                                                                                                         |
-| [YAML を記述する]({{ site.baseurl }}/2.0/writing-yaml/)                         | YAML の紹介                                                                                                                                                                               |
-| [コンテナを使用する]({{ site.baseurl }}/2.0/containers/)                            | コンテナの概要と、コンテナを使用してビルド時間を短縮し、キューイングを防止する方法                                                                                                                                              |
-| [GitHub と Bitbucket のインテグレーション]({{ site.baseurl }}/2.0/gh-bb-integration/) | CircleCI で GitHub と Bitbucket を使用する方法                                                                                                                                                  |
-| [コンセプト]({{ site.baseurl }}/2.0/concepts/)                                  | CircleCI 2.0 のステップ、イメージ、ジョブ、ワークフローのコンセプトと構成階層に関する概要                                                                                                                                    |
-| [Orb、ジョブ、ステップ、ワークフロー]({{ site.baseurl }}/2.0/jobs-steps/)                  | CircleCI 2.0 の構成にジョブとステップを使用する方法                                                                                                                                                       |
-| [Executor タイプを選択する]({{ site.baseurl }}/2.0/executor-types/)                | Each job may use a different executor and image. ジョブ実行に使用する Executor およびイメージの概要と、 ジョブ実行に使用する Executor およびイメージの概要と、 実際のジョブに `docker`、`machine`、`windows`、`macos` の各 Executor を使用した場合の比較 |
-| [オープンソース プロジェクトの構築]({{ site.baseurl }}/2.0/oss/)                           | オープンソース プロジェクトの構築に関するベスト プラクティス                                                                                                                                                        |
-=======
 | [概要]({{ site.baseurl }}/ja/2.0/about-circleci/)                               | CI (継続的インテグレーション) の概要と、CircleCI ケース スタディーへのリンク                                                                                                                                         |
 | [YAML を記述する]({{ site.baseurl }}/ja/2.0/writing-yaml/)                         | YAML の紹介                                                                                                                                                                               |
 | [コンテナを使用する]({{ site.baseurl }}/ja/2.0/containers/)                            | コンテナの概要と、コンテナを使用してビルド時間を短縮し、キューイングを防止する方法                                                                                                                                              |
@@ -27,7 +17,6 @@
 | [Orbs、ジョブ、ステップ、ワークフロー]({{ site.baseurl }}/ja/2.0/jobs-steps/)                 | CircleCI 2.0 の構成にジョブとステップを使用する方法                                                                                                                                                       |
 | [Executor タイプを選択する]({{ site.baseurl }}/ja/2.0/executor-types/)                | Each job may use a different executor and image. ジョブ実行に使用する Executor およびイメージの概要と、 ジョブ実行に使用する Executor およびイメージの概要と、 実際のジョブに `docker`、`machine`、`windows`、`macos` の各 Executor を使用した場合の比較 |
 | [オープンソース プロジェクトの構築]({{ site.baseurl }}/ja/2.0/oss/)                           | オープンソース プロジェクトの構築に関するベスト プラクティス                                                                                                                                                        |
->>>>>>> c07eaa43
 {: class="table table-striped"}
 
 ## 機能
