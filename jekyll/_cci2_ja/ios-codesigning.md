--- conflicted
+++ resolved
@@ -85,11 +85,7 @@
 {: #adding-a-user-key-to-the-circleci-project }
 {:.no_toc}
 
-<<<<<<< HEAD
-**Note:** This action will give the CircleCI project the same GitHub permissions as the user who will be clicking the *Authorize with GitHub* button.
-=======
 GitHub から証明書とキーを fastlane match にダウンロードするには、プロジェクト リポジトリと証明書リポジトリ (またはキー リポジトリ) の両方にアクセス権を持つユーザー キーを CircleCI プロジェクトに追加する必要があります。 
->>>>>>> c07eaa43
 
 To add a user key:
 
