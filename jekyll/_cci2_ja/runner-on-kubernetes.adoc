--- conflicted
+++ resolved
@@ -16,7 +16,6 @@
 
 NOTE: CircleCI ランナーは、https://circleci.com/ja/pricing[Scale プラン]で提供されています。 Scale プランへのお申し込み方法については、営業担当者 (またはhttps://circleci.com/ja/contact-us/?cloud[お問い合わせ窓口]) へお問い合わせください。
 
-<<<<<<< HEAD
 NOTE: K8s 版 CircleCI ランナーは現在、*プレビュー版*です。 For information on our support levels, see <<runner-overview#preview,available platforms>>.
 
 ここでは、Kubernetes クラスタに CircleCI ランナーをインストールおよびセットアップする方法について説明します。 また、Pod を簡単にインストールできる Helm チャートを用意しています。
@@ -25,27 +24,16 @@
 
 ワークロードごとに専用のランナーが必要な場合は、ランナー リソース クラスを複数作成して下記手順を繰り返し実行するか、作成したい各ランナー クラス用に個別の Helm チャートを作成することをお勧めします。
 
-=======
-ここでは、Kubernetes クラスタに CircleCI ランナーをインストールおよびセットアップする方法について説明します。 また、Pod を簡単にインストールできる Helm チャートを用意しています。
-
-この Helm チャートでは、*同じランナー リソース クラス*の Pod を 1 つまたは複数スピンアップできます。 これは、同じ実行環境が必要なジョブを複数のランナーすべてで実行する場合に便利です。 各ランナーは、ジョブが利用可能になり次第キューからジョブをプルします。
-
-ワークロードごとに専用のランナーが必要な場合は、ランナー リソース クラスを複数作成して下記手順を繰り返し実行するか、作成したい各ランナー クラス用に個別の Helm チャートを作成することをお勧めします。
-
->>>>>>> ca6f307b
 === 前提条件
 * Scale プランを利用しているか、試用している。 上記を参照してください。
 * ランナーのデプロイ先で Kubernetes クラスタを稼動させている。
 * Go through the steps to <<runner-installation#authentication,create and authenticate a CircleCI runner resource class>>.
 
-<<<<<<< HEAD
 === 制限事項/今後解決予定の問題
 * 現時点の CircleCI 製 Helm チャートでは、権限を構成できません。そのため、コンテナの権限昇格は行なえません。 Docker in Docker (Docker コンテナ内から別の Docker コンテナを操作すること) など、権限昇格が必要な場合はお客様自身でチャートを編集いただく必要があります。
 * The Helm chart currently doesn't support auto-scaling - you will need to modify the `+replicaCount+` parameter inside `+values.yaml+` yourself and re-apply the chart to your cluster.
 * 現時点の CircleCI 製 Helm チャートでは、ランナーのリソース クラス タイプとトークンを 1 つのみ使用することを想定しています。 クラスタに複数のランナー リソース クラスを構成する必要がある場合は、リソース クラスごとに個別のチャートを作成してください。
 
-=======
->>>>>>> ca6f307b
 == 使用方法
 
 . https://github.com/CircleCI-Public/circleci-runner-k8s にあるリポジトリをクローンします。
@@ -96,11 +84,7 @@
 | 必須
 | You can <<runner-installation#docker-installation,extend a custom Docker image>> from the CircleCI default runner and use that instead.
 
-<<<<<<< HEAD
-| `+replicaCount+`  | 1         | 必須         | クラスタ内で使用するランナーのレプリカ数。 現時点では、手動で設定、更新する必要があります。 See <<limitationspending-work,Pending Work>>.
-=======
 | `+replicaCount+`  | 1         | 必須         | クラスタ内で使用するランナーのレプリカ数。 現時点では、手動で設定、更新する必要があります。 See <<制限事項今後解決予定の問題,Pending Work>>.
->>>>>>> ca6f307b
 
 | `+resourceClass+` | -         | 必須         | ランナー用に作成したリソース クラス。 ここで入力してチャートに指定することも、上記で示したようにチャートの適用時に直接渡すこともできます。
 
