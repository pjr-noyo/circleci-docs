---
layout: classic-docs
title: "依存関係のキャッシュ"
short-title: "依存関係のキャッシュ"
description: "依存関係のキャッシュ"
categories:
  - optimization
order: 50
version:
  - Cloud
  - Server v2.x
---

キャッシュは、以前のジョブの高コストなフェッチ操作から取得したデータを再利用することで、CircleCI のジョブを効果的に高速化します。

* 目次
{:toc}

ジョブを 1 回実行すると、以降のジョブ インスタンスでは同じ処理をやり直す必要がなくなり、その分高速化されます。

![キャッシュのデータ フロー]({{ site.baseurl }}/assets/img/docs/caching-dependencies-overview.png)

キャッシュは、Yarn、Bundler、Pip などの**パッケージ依存関係管理ツール**と共に使用すると特に有効です。 キャッシュから依存関係を復元することで、`yarn install` などのコマンドを実行するときに、ビルドごとにすべてを再ダウンロードするのではなく、新しい依存関係をダウンロードするだけで済むようになります。

<div class="alert alert-warning" role="alert">
<b>警告:</b> 異なる Executor 間 (たとえば、Docker と Machine、Linux、Windows、MacOS の間、または CircleCI イメージとそれ以外のイメージの間) でファイルをキャッシュすると、ファイル パーミッション エラーまたはパス エラーが発生することがあります。 これらのエラーは、ユーザーが存在しない、ユーザーの UID が異なる、パスが存在しないなどの理由で発生します。 異なる Executor 間でファイルをキャッシュする場合は、特に注意してください。
</div>

## キャッシュ構成の例
{: #example-caching-configuration }
{:.no_toc}

キャッシュ キーは簡単に構成できます。 以下の例では、`pom.xml` のチェックサムとカスケード フォールバックを使用して、変更があった場合にキャッシュを更新しています。

{% raw %}
```yaml
    steps:
      - restore_cache:
         keys:
           - m2-{{ checksum "pom.xml" }}
           - m2- # チェックサムが失敗した場合に使用されます
```
{% endraw %}

## はじめに
{: #introduction }
{:.no_toc}

CircleCI 2.0 では依存関係キャッシュの自動化を利用できません。 このため、最適なパフォーマンスを得るには、キャッシュ戦略を計画して実装することが重要です。 2.0 では、キャッシュを手動で構成し、より高度な戦略を立て、きめ細かに制御することができます。

ここでは、キャッシュの手動構成、選択した戦略のコストとメリット、およびキャッシュに関する問題を回避するためのヒントについて説明します。 **メモ:** CircleCI 2.0 のジョブ実行に使用される Docker イメージは、サーバー インフラストラクチャに自動的にキャッシュされます (可能な場合)。

Docker イメージの未変更レイヤーを再利用するプレミアム機能を有効にする方法については、「[Docker レイヤー キャッシュの有効化]({{ site.baseurl }}/ja/2.0/docker-layer-caching/)」を参照してください。

## 概要
{: #overview }
{:.no_toc}

キャッシュは、キーに基づいてファイルの階層を保存します。 キャッシュを使用してデータを保存するとジョブが高速に実行されますが、キャッシュ ミス (ゼロ キャッシュ リストア) が起きた場合でも、ジョブは正常に実行されます。 たとえば、`npm` パッケージ ディレクトリ (`node_modules`) をキャッシュする場合は、初めてジョブを実行するときに、すべての依存関係がダウンロードされてキャッシュされます。 キャッシュが有効な限り、次回そのジョブを実行するときにキャッシュが使用され、ジョブ実行が高速化されます。

キャッシュは、信頼性の確保 (古いキャッシュや不適切なキャッシュを使用しない) と最大限のパフォーマンス (すべてのビルドで完全にキャッシュを使用する) のどちらを優先するかを考慮して構成します。

通常は、ビルドが壊れる危険を冒したり、古い依存関係を使用して高速にビルドするよりも、信頼性の維持を優先した方が安全です。 このため、高い信頼性を確保しつつ、最大限のパフォーマンスを得られるようにバランスを取ることが理想的と言えます。

## キャッシュとオープン ソース
{: #caching-and-open-source }

プロジェクトがオープン ソースであるか、フォーク可能としてコントリビューターのプル リクエスト (PR) を受け付ける場合は、次のことに注意してください。

- PRs from the same fork repo will share a cache (this includes, as previously stated, that PRs in the master repo share a cache with master).
- それぞれ異なるフォーク リポジトリ内にある 2 つの PR は、別々のキャッシュを持ちます。
- [環境変数]({{site.baseurl}}/2.0/env-vars)の共有を有効にすると、元のリポジトリとフォークされているすべてのビルド間でキャッシュ共有が有効になります。


## ライブラリのキャッシュ
{: #caching-libraries }

ジョブ実行中にキャッシュすることが最も重要な依存関係は、プロジェクトが依存するライブラリです。 たとえば、Python なら `pip`、Node.js なら `npm` でインストールされるライブラリをキャッシュします。 さまざまな言語の依存関係管理ツール (`npm`、`pip` など) には、依存関係がインストールされるパスがそれぞれ指定されています。 お使いのスタックの仕様については、各言語ガイドおよび[デモ プロジェクト](https://circleci.com/ja/docs/2.0/demo-apps/)を参照してください。

プロジェクトに明示的に必要でないツールは、Docker イメージに保存するのが理想的です。 CircleCI のビルド済み Docker イメージには、そのイメージが対象としている言語を使用してプロジェクトをビルドするための汎用ツールがプリインストールされています。 たとえば、`circleci/ruby:2.4.1` イメージには git、openssh-client、gzip などの便利なツールがプリインストールされています。

![依存関係のキャッシュ]( {{ site.baseurl }}/assets/img/docs/cache_deps.png)

## ワークフローでのキャッシュへの書き込み
{: #writing-to-the-cache-in-workflows }

同じワークフロー内のジョブどうしはキャッシュを共有できます。 このため、複数のワークフローの複数のジョブにまたがってキャッシュを実行すると、競合状態が発生する可能性があります。

Cache is immutable on write: once a cache is written for a particular key like `node-cache-master`, it cannot be written to again. この中で、Job3 は Job1 と Job2 に依存しています ({Job1, Job2} -> Job3)。  これらは、すべて同じキャッシュ キーに対して読み書きを行います。

このワークフローの実行中、Job3 は Job1 または Job2 によって書き込まれたキャッシュを使用します。  キャッシュは変更不可なので、どちらかのジョブによって最初に保存されたキャッシュが使用されます。  結果が確定的ではなく、その時々によって結果が異なるため、通常、この動作は好ましくありません。  これを確定的なワークフローにするには、ジョブの依存関係を変更します。 Job1 と Job2 で別のキャッシュに書き込み、Job3 ではいずれかのキャッシュから読み込みます。 または、一方向の依存関係を指定します (Job1 -> Job2 ->Job3)。

{% raw %}`node-cache-{{ checksum "package-lock.json" }}`{% endraw %} のような動的キーを使用して保存を行い、`node-cache-` のようなキーの部分一致を使用して復元を行うような、より複雑なジョブのケースもあります。  競合状態が発生する可能性がありますが、詳細はケースによって異なります。  たとえば、ダウンストリーム ジョブがアップストリーム ジョブのキャッシュを使用して最後に実行されるような場合です。

ジョブ間でキャッシュを共有している場合に発生する競合状態もあります。 Job1 と Job2 の間に依存関係がないワークフローを例に考えます。  Job2 は Job1 によって保存されたキャッシュを使用します。  Job1 がキャッシュの保存を報告したとしても、Job2 でキャッシュを正常に復元できることもあれば、キャッシュが見つからないと報告することもあります。  また、Job2 が以前のワークフローからキャッシュを読み込むこともあります。  その場合は、Job1 がキャッシュを保存する前に、Job2 がキャッシュを読み込もうとすることになります。  この問題を解決するには、ワークフローの依存関係 (Job1 -> Job2) を作成します。  こうすることで、Job1 の実行が終了するまで、Job2 の実行を待機させることができます。

## キャッシュの復元
{: #restoring-cache }

CircleCI では、`restore_cache` ステップにリストされているキーの順番でキャッシュが復元されます。 各キャッシュ キーはプロジェクトの名前空間にあり、プレフィックスが一致すると取得されます。 最初に一致したキーのキャッシュが復元されます。 複数の一致がある場合は、最も新しく生成されたキャッシュが使用されます。

次の例では、2 つのキーが指定されています:

{% raw %}
```yaml
    steps:
      - restore_cache:
          keys:
            # この package-lock.json のチェックサムに一致するキャッシュを検索します
            # このファイルが変更されている場合、このキーは失敗します
            - v1-npm-deps-{{ checksum "package-lock.json" }}
            # 任意のブランチから使用される、最も新しく生成されたキャッシュを検索します
            - v1-npm-deps-
```
{% endraw %}

2 つ目のキーは最初のキーよりも特定度が低いため、現在の状態と最も新しく生成されたキャッシュとの間に差がある可能性が高くなります。 依存関係ツールを実行すると、古い依存関係が検出されて更新されます。 これを**部分キャッシュ リストア**と言います。

上のキャッシュ キーの使用方法について、詳しく見ていきましょう。

`keys:` リストのすべての行は *1 つのキャッシュ*を管理します (各行が固有のキャッシュに**対応しているわけではありません**)。 この例でリストされているキー {% raw %}(`v1-npm-deps-{{ checksum "package-lock.json" }}`{% endraw %} および `v1-npm-deps-`) は、**単一**のキャッシュを表しています。 キャッシュの復元が必要になると、まず (最も特定度の高い) 最初のキーに基づいてキャッシュがバリデーションされ、次に他のキーを順に調べて、他のキャッシュ キーに変更があるかどうかが確認されます。

`package-lock` ファイルの内容が変更された場合、`checksum` 関数は別の一意の文字列を返し、キャッシュを無効化する必要があることが示されます。

次のキーには動的コンポーネントが連結されていません。 これは静的な文字列 `v1-npm-deps-` です。 キャッシュを手動で無効にするには、`config.yml` ファイルで `v1` を `v2` にバンプします。 これで、キャッシュ キーが新しい `v2-npm-deps` になり、新しいキャッシュの保存がトリガーされます。

### モノレポ (モノリポ) でのキャッシュの使用
{: #using-caching-in-monorepos }

モノレポでキャッシュを活用する際のアプローチは数多くあります。 ここで紹介するアプローチは、モノレポのさまざまな部分にある複数のファイルに基づいて共有キャッシュを管理する必要がある場合に使用できます。

#### 連結 `package-lock` ファイルの作成と構築
{: #creating-and-building-a-concatenated-package-lock-file }

1) カスタム コマンドを設定ファイルに追加します。

{% raw %}
```yaml
commands:
  create_concatenated_package_lock:
    description: "lerna.js で認識されるすべての package-lock.json ファイルを単一のファイルに連結します。 ファイルは、チェックサム ソースとしてキャッシュ キーの一部に使用します"
    parameters:
      filename:
        type: string
    steps:
      - run:
          name: package-lock.json ファイルの単一ファイルへの統合
          command: npx lerna la -a | awk -F packages '{printf "\"packages%s/package-lock.json\" ", $2}' | xargs cat > << parameters.filename >>
```
{% endraw %}

2) ビルド時にカスタム コマンドを使用して、連結 `package-lock` ファイルを生成します。

{% raw %}
```yaml
    steps:
      - checkout
      - create_concatenated_package_lock:
          filename: combined-package-lock.txt
      ## combined-package-lock.text をキャッシュ キーに使用します
      - restore_cache:
          keys:
            - v3-deps-{{ checksum "package-lock.json" }}-{{ checksum "combined-package-lock.txt" }}
            - v3-deps
```
{% endraw %}

## キャッシュの管理
{: #managing-caches }

### キャッシュの有効期限
{: #cache-expiration }
{:.no_toc}
`save_cache` ステップで作成されたキャッシュは、最長 15 日間保存されます。

### キャッシュのクリア
{: #clearing-cache }
{:.no_toc}

言語または依存関係管理ツールのバージョンが変更され、キャッシュをクリアする必要がある場合は、上の例のような命名戦略を使用し、`config.yml` ファイルのキャッシュ キー名を変更して、変更をコミットします。

<div class="alert alert-info" role="alert">
<b>ヒント:</b> キャッシュは変更不可なので、すべてのキャッシュ キーの先頭にプレフィックスとしてバージョン名 (<code class="highlighter-rouge">v1-...</code>など) を付加すると便利です。 こうすれば、プレフィックスのバージョン番号を増やすだけで、キャッシュ全体を再生成できます。
</div>

たとえば、以下のような場合に、キャッシュ キー名の数字を増やすことでキャッシュをクリアできます。

* npm のバージョンが 4 から 5 に変更されるなど、依存関係管理ツールのバージョンが変更された場合
* Ruby のバージョンが 2.3 から 2.4 に変更されるなど、言語のバージョンが変更された場合
* プロジェクトから依存関係が削除された場合

<div class="alert alert-info" role="alert">
  <b>ヒント:</b> キャッシュ キーに <code class="highlighter-rouge">:、?、&、=、/、#</code> などの特殊文字や予約文字を使用すると、ビルドの際に問題が発生する可能性があるため、注意が必要です。 一般に、キャッシュ キーのプレフィックスには [a-z][A-Z] の範囲の文字を使用してください。
</div>

### キャッシュ サイズ
{: #cache-size }
{:.no_toc}
キャッシュ サイズは 500 MB 未満に抑えることをお勧めします。 これは、破損チェックを効率的に実行するための上限のサイズです。500 MB を超えると、チェック時間が非常に長くなります。 キャッシュ サイズは、CircleCI の [Jobs (ジョブ)] ページの `restore_cache` ステップで確認できます。 キャッシュ サイズを増やすこともできますが、キャッシュの復元中に問題が発生したり、ダウンロード中に破損する可能性が高くなるため、お勧めできません。 キャッシュ サイズを抑えるため、複数のキャッシュに分割することを検討してください。

## 基本的な依存関係キャッシュの例
{: #basic-example-of-dependency-caching }

CircleCI 2.0 の手動で構成可能な依存関係キャッシュを最大限に活用するには、キャッシュの対象と方法を明確にする必要があります。 その他の例については、「CircleCI を設定する」の「[save_cache]({{ site.baseurl }}/ja/2.0/configuration-reference/#save_cache)」セクションを参照してください。

ファイルやディレクトリのキャッシュを保存するには、`.circleci/config.yml` ファイルでジョブに `save_cache` ステップを追加します。

```yaml
    steps:
      - save_cache:
          key: my-cache
          paths:
            - my-file.txt
            - my-project/my-dependencies-directory
```

ディレクトリのパスは、ジョブの `working_directory` からの相対パスです。 必要に応じて、絶対パスも指定できます。

**メモ:** 特別なステップ [`persist_to_workspace`]({{ site.baseurl }}/ja/2.0/configuration-reference/#persist_to_workspace) とは異なり、`save_cache` および `restore_cache` は `paths` キーのグロブをサポートしていません。

## キーとテンプレートの使用
{: #using-keys-and-templates }

各キャッシュ キーは、1 つのデータ キャッシュに対応する*ユーザー定義*の文字列です。 **動的な値**を挿入してキャッシュ キーを作成することができます。 これは**テンプレート**と呼ばれます。 キャッシュ キー内の中かっこで囲まれている部分がテンプレートです。 以下を例に考えてみましょう。

```sh
{% raw %}myapp-{{ checksum "package-lock.json" }}{% endraw %}
```

上の例の出力は、このキーを表す一意の文字列です。 ここでは、[チェックサム](https://ja.wikipedia.org/wiki/チェックサム)を使用して、`package-lock.json` の内容を表す一意の文字列を作成しています。

この例では、以下のような文字列が出力されます。

```sh
{% raw %}myapp-+KlBebDceJh_zOWQIAJDLEkdkKoeldAldkaKiallQ={% endraw %}
```

`package-lock` ファイルの内容が変更された場合、`checksum` 関数は別の一意の文字列を返し、キャッシュを無効化する必要があることが示されます。

キャッシュの `key` に使用するテンプレートを選択するうえでは、キャッシュの保存にはコストがかかること、キャッシュを CircleCI ストレージにアップロードするにはある程度の時間がかかることに留意してください。 ビルドのたびに新しいキャッシュが生成されないように、実際に何かが変更された場合にのみ新しいキャッシュが生成されるような `key` にします。

最初に、プロジェクトの何らかの側面を表す値を含むキーを使用して、キャッシュを保存または復元するタイミングを指定します。 たとえば、ビルド番号が増えたとき、リビジョン番号が増えたとき、依存関係マニフェスト ファイルのハッシュが変更されたときなどです。

以下に、さまざまな目的を持つキャッシュ戦略の例を示します。

 * {% raw %}`myapp-{{ checksum "package-lock.json" }}`{% endraw %} - `package-lock.json` ファイルの内容が変更されるたびにキャッシュが再生成されます。 このプロジェクトのさまざまなブランチで同じキャッシュ キーが生成されます。
 * {% raw %}`myapp-{{ .Branch }}-{{ checksum "package-lock.json" }}`{% endraw %} - `package-lock.json` ファイルの内容が変更されるたびにキャッシュが再生成されます。 このプロジェクトのブランチでそれぞれ異なるキャッシュ キーが生成されます。
 * {% raw %}`myapp-{{ epoch }}`{% endraw %} - ビルドのたびに異なるキャッシュ キーが生成されます。

ステップの実行中に、上のテンプレートが実行時値に置き換えられ、その置換後の文字列が `key` として使用されます。 以下の表に、使用可能なキャッシュの `key` テンプレートを示します。

| テンプレート                                                 | 説明                                                                                                                                                                                                                                                                                                                                                                                                                         |
| ------------------------------------------------------ | -------------------------------------------------------------------------------------------------------------------------------------------------------------------------------------------------------------------------------------------------------------------------------------------------------------------------------------------------------------------------------------------------------------------------- |
| {% raw %}`{{ checksum "filename" }}`{% endraw %}       | filename で指定したファイルの内容の SHA256 ハッシュを Base64 エンコードした値。 ファイルが変更されると、新しいキャッシュ キーが生成されます。 リポジトリにコミットされるファイルのみを指定できます。 依存関係マニフェスト ファイル (`package-lock.json`、`pom.xml`、`project.clj` など) の使用を検討してください。 また、`restore_cache` から `save_cache` までの間にファイルの内容が変更されないようにすることが重要です。 ファイルの内容が変更された場合、`restore_cache` のタイミングで使用されるファイルとは異なるキャッシュ キーの下でキャッシュが保存されます。                                                                          |
| {% raw %}`{{ .Branch }}`{% endraw %}                   | 現在ビルド中の VCS ブランチ。                                                                                                                                                                                                                                                                                                                                                                                                          |
| {% raw %}`{{ .BuildNum }}`{% endraw %}                 | このビルドの CircleCI ジョブ番号。                                                                                                                                                                                                                                                                                                                                                                                                     |
| {% raw %}`{{ .Revision }}`{% endraw %}                 | 現在ビルド中の VCS リビジョン。                                                                                                                                                                                                                                                                                                                                                                                                         |
| {% raw %}`{{ .Environment.variableName }}`{% endraw %} | 環境変数 `variableName` ([CircleCI からエクスポートされる環境変数](https://circleci.com/ja/docs/2.0/env-vars/#circleci-environment-variable-descriptions)、または特定の[コンテキスト](https://circleci.com/ja/docs/2.0/contexts)に追加した環境変数がサポートされ、任意の環境変数は使用できません)。                                                                                                                                                                                         |
| {% raw %}`{{ epoch }}`{% endraw %}                     | 協定世界時 (UTC) 1970 年 1 月 1 日午前 0 時 0 分 0 秒からの経過秒数。 POSIX や UNIX エポックとも呼ばれます。 このキャッシュ キーは、実行のたびに新しいキャッシュを保存する必要がある場合に便利です。                                                                                                                                                                                                                                                                                                    |
| {% raw %}`{{ arch }}`{% endraw %}                      | OS と CPU (アーキテクチャ、ファミリ、モデル) の情報を取得します。 OS や CPU アーキテクチャに依存するコンパイル済みバイナリをキャッシュする場合に便利です (`darwin-amd64-6_58`、`linux-amd64-6_62` など)。 [サポートされている CPU アーキテクチャ]({{ site.baseurl }}/ja/2.0/faq/#circleci-%E3%81%A7%E3%81%AF%E3%81%A9%E3%81%AE-cpu-%E3%82%A2%E3%83%BC%E3%82%AD%E3%83%86%E3%82%AF%E3%83%81%E3%83%A3%E3%82%92%E3%82%B5%E3%83%9D%E3%83%BC%E3%83%88%E3%81%97%E3%81%A6%E3%81%84%E3%81%BE%E3%81%99%E3%81%8B)を参照してください。 |
{: class="table table-striped"}

### キーとテンプレートの使用に関する補足説明
{: #further-notes-on-using-keys-and-templates }
{:.no_toc}

- キャッシュに一意の識別子を定義するときは、{% raw %}`{{ epoch }}`{% endraw %} などの特定度の高いテンプレート キーを過度に使用しないように注意してください。 {% raw %}`{{ .Branch }}`{% endraw %} や {% raw %}`{{ checksum "filename" }}`{% endraw %} などの特定度の低いテンプレート キーを使用すると、キャッシュが使用される可能性が高くなります。
- キャッシュ変数には、ビルドで使用している[パラメーター]({{site.baseurl}}/2.0/reusing-config/#executor-でのパラメーターの使用)も使用できます。 たとえば、{% raw %}`v1-deps-<< parameters.varname >>`{% endraw %} のように指定します。
- キャッシュ キーに動的なテンプレートを使用する必要はありません。 静的な文字列を使用し、その名前を「バンプ」(変更) することで、キャッシュを強制的に無効化できます。

### キャッシュの保存および復元の例
{: #full-example-of-saving-and-restoring-cache }
{:.no_toc}

以下に、`.circleci/config.yml` ファイルで `restore_cache` と `save_cache` をテンプレートとキーと共に使用する例を示します。

{% raw %}

```yaml
    docker:
      - image: customimage/ruby:2.3-node-phantomjs-0.0.1
        auth:
          username: mydockerhub-user
          password: $DOCKERHUB_PASSWORD  # コンテキスト/プロジェクト UI の環境変数を参照
        environment:
          RAILS_ENV: test
          RACK_ENV: test
      - image: circleci/mysql:5.6
        auth:
          username: mydockerhub-user
          password: $DOCKERHUB_PASSWORD  # コンテキスト/プロジェクト UI の環境変数を参照

    steps:
      - checkout
      - run: cp config/{database_circleci,database}.yml

      # Bundler の実行
      # 可能な場合は、インストールされている gem をキャッシュから読み込み、バンドル インストール後にキャッシュを保存します
      # 複数のキャッシュを使用して、キャッシュ ヒットの確率を上げます

      - restore_cache:
          keys:
            - gem-cache-v1-{{ arch }}-{{ .Branch }}-{{ checksum "Gemfile.lock" }}
            - gem-cache-v1-{{ arch }}-{{ .Branch }}
            - gem-cache-v1

      - run: bundle install --path vendor/bundle

      - save_cache:
          key: gem-cache-v1-{{ arch }}-{{ .Branch }}-{{ checksum "Gemfile.lock" }}
          paths:
            - vendor/bundle

      - run: bundle exec rubocop
      - run: bundle exec rake db:create db:schema:load --trace
      - run: bundle exec rake factory_girl:lint

      # アセットのプリコンパイル
      # 可能な場合は、アセットをキャッシュから読み込み、アセットのプリコンパイル後にキャッシュを保存します
      # 複数のキャッシュを使用して、キャッシュ ヒットの確率を上げます

      - restore_cache:
          keys:
            - asset-cache-v1-{{ arch }}-{{ .Branch }}-{{ .Environment.CIRCLE_SHA1 }}
            - asset-cache-v1-{{ arch }}-{{ .Branch }}
            - asset-cache-v1

      - run: bundle exec rake assets:precompile

      - save_cache:
          key: asset-cache-v1-{{ arch }}-{{ .Branch }}-{{ .Environment.CIRCLE_SHA1 }}
          paths:
            - public/assets
            - tmp/cache/assets/sprockets

      - run: bundle exec rspec
      - run: bundle exec cucumber
```

{% endraw %}

### 部分的な依存関係キャッシュの使用方法
{: #partial-dependency-caching-strategies }
{:.no_toc}

依存関係管理ツールの中には、部分的に復元された依存関係ツリー上へのインストールを正しく処理できないものがあります。

{% raw %}

```yaml
steps:
  - restore_cache:
      keys:
        - gem-cache-{{ arch }}-{{ .Branch }}-{{ checksum "Gemfile.lock" }}
        - gem-cache-{{ arch }}-{{ .Branch }}
        - gem-cache
```
{% endraw %}

上の例では、2 番目または 3 番目のキャッシュ キーによって依存関係ツリーが部分的に復元された場合に、依存関係管理ツールによっては古い依存関係ツリーの上に誤ってインストールを行ってしまいます。

カスケード フォールバックの代わりに、以下のように単一バージョンのプレフィックスが付いたキャッシュ キーを使用することで、動作の信頼性が高まります。

{% raw %}

```yaml
steps:
  - restore_cache:
      keys:
        - v1-gem-cache-{{ arch }}-{{ .Branch }}-{{ checksum "Gemfile.lock" }}
```

{% endraw %}

キャッシュは変更不可なので、この方法でバージョン番号を増やすことで、すべてのキャッシュを再生成できます。 この方法は、以下のような場合に便利です。

- `npm` などの依存関係管理ツールのバージョンを変更した場合
- Ruby などの言語のバージョンを変更した場合
- プロジェクトに依存関係を追加または削除した場合

部分的な依存関係キャッシュの信頼性は、依存関係管理ツールに依存します。 以下に、一般的な依存関係管理ツールについて、推奨される部分キャッシュの使用方法をその理由と共に示します。

#### Bundler (Ruby)
{: #bundler-ruby }
{:.no_toc}

**部分キャッシュ リストアを使用しても安全でしょうか？** 
はい。ただし、注意点があります。

Bundler では、明示的に指定されないシステム gem が使用されるため、確定的でなく、部分キャッシュ リストアの信頼性が低下することがあります。

この問題を解決するには、キャッシュから依存関係を復元する前に Bundler をクリーンアップするステップを追加します。

{% raw %}

```yaml
steps:
  - restore_cache:
      keys:
        # ロック ファイルが変更されたら、パターンが一致する範囲を少しずつ広げてキャッシュを復元します
        - gradle-repo-v1-{{ .Branch }}-{{ checksum "dependencies.lockfile" }}
        - gradle-repo-v1-{{ .Branch }}-
        - gradle-repo-v1-
  - save_cache:
      paths:
        - ~/.gradle
      key: gradle-repo-v1-{{ .Branch }}-{{ checksum "dependencies.lockfile" }}
```

{% endraw %}

#### Gradle (Java)
{: #gradle-java }
{:.no_toc}

<<<<<<< HEAD
**部分キャッシュ リストアを使用しても安全でしょうか？ ** はい。
=======
**部分キャッシュ リストアを使用しても安全でしょうか？ ** 
はい。
>>>>>>> 8c6880a7

Gradle リポジトリは、規模が大きく、一元化や共有が行われることが想定されています。 生成されたアーティファクトのクラスパスに実際に追加されるライブラリに影響を与えることなく、キャッシュの一部を復元できます。

{% raw %}

```yaml
steps:
  - restore_cache:
      keys:
        # ロック ファイルが変更されたら、パターンが一致する範囲を少しずつ広げてキャッシュを復元します
        - gradle-repo-v1-{{ .Branch }}-{{ checksum "dependencies.lockfile" }}
        - gradle-repo-v1-{{ .Branch }}-
        - gradle-repo-v1-
  - save_cache:
      paths:
        - ~/.gradle
      key: gradle-repo-v1-{{ .Branch }}-{{ checksum "dependencies.lockfile" }}
```

{% endraw %}

#### Maven (Java) および Leiningen (Clojure)
{: #maven-java-and-leiningen-clojure }
{:.no_toc}

**部分キャッシュ リストアを使用しても安全でしょうか？ ** はい。

Maven リポジトリは、規模が大きく、一元化や共有が行われることが想定されています。 生成されたアーティファクトのクラスパスに実際に追加されるライブラリに影響を与えることなく、キャッシュの一部を復元できます。

Leiningen も内部で Maven を利用しているため、キャッシュの一部を復元できます。

{% raw %}

```yaml
steps:
  - restore_cache:
      keys:
        # ロック ファイルが変更されたら、パターンが一致する範囲を少しずつ広げてキャッシュを復元します
        - maven-repo-v1-{{ .Branch }}-{{ checksum "pom.xml" }}
        - maven-repo-v1-{{ .Branch }}-
        - maven-repo-v1-
  - save_cache:
      paths:
        - ~/.m2
      key: maven-repo-v1-{{ .Branch }}-{{ checksum "pom.xml" }}
```

{% endraw %}

#### npm (Node)
{: #npm-node }
{:.no_toc}

<<<<<<< HEAD
**部分キャッシュ リストアを使用しても安全でしょうか？ ** はい。 ただし、NPM5 以降を使用する必要があります。
=======
**部分キャッシュ リストアを使用しても安全でしょうか？ ** 
はい。 ただし、NPM5 以降を使用する必要があります。
>>>>>>> 8c6880a7

NPM5 以降でロック ファイルを使用すると、部分キャッシュ リストアを安全に行うことができます。

{% raw %}

```yaml
steps:
  - restore_cache:
      keys:
        # ロック ファイルが変更されたら、パターンが一致する範囲を少しずつ広げてキャッシュを復元します
        - node-v1-{{ .Branch }}-{{ checksum "package-lock.json" }}
        - node-v1-{{ .Branch }}-
        - node-v1-
  - save_cache:
      paths:
        - ~/usr/local/lib/node_modules  # 場所は npm のバージョンによって異なります
      key: node-v1-{{ .Branch }}-{{ checksum "package-lock.json" }}
```

{% endraw %}

#### pip (Python)
{: #pip-python }
{:.no_toc}

<<<<<<< HEAD
**部分キャッシュ リストアを使用しても安全でしょうか？** はい。ただし、Pipenv を使用する必要があります。
=======
**部分キャッシュ リストアを使用しても安全でしょうか？** 
はい。ただし、Pipenv を使用する必要があります。
>>>>>>> 8c6880a7

Pip では、`requirements.txt` で明示的に指定されていないファイルを使用できます。 [Pipenv](https://docs.pipenv.org/) を使用するには、ロック ファイルでバージョンを明示的に指定する必要があります。

{% raw %}

```yaml
steps:
  - restore_cache:
      keys:
        # ロック ファイルが変更されたら、パターンが一致する範囲を少しずつ広げてキャッシュを復元します
        - pip-packages-v1-{{ .Branch }}-{{ checksum "Pipfile.lock" }}
        - pip-packages-v1-{{ .Branch }}-
        - pip-packages-v1-
  - save_cache:
      paths:
        - ~/.local/share/virtualenvs/venv  # このパスは、pipenv が virtualenv を作成する場所によって異なります
      key: pip-packages-v1-{{ .Branch }}-{{ checksum "Pipfile.lock" }}
```

{% endraw %}

#### Yarn (Node)
{: #yarn-node }
{:.no_toc}

<<<<<<< HEAD
**部分キャッシュ リストアを使用しても安全でしょうか？ ** はい。
=======
**部分キャッシュ リストアを使用しても安全でしょうか？ ** 
はい。
>>>>>>> 8c6880a7

Yarn では、部分キャッシュ リストアを実行するために、既にロック ファイルが使用されています。

{% raw %}

```yaml
steps:
  - restore_cache:
      keys:
        # ロック ファイルが変更されたら、パターンが一致する範囲を少しずつ広げてキャッシュを復元します
        - yarn-packages-v1-{{ .Branch }}-{{ checksum "yarn.lock" }}
        - yarn-packages-v1-{{ .Branch }}-
        - yarn-packages-v1-
  - save_cache:
      paths:
        - ~/.cache/yarn
      key: yarn-packages-v1-{{ .Branch }}-{{ checksum "yarn.lock" }}
```

次の 2 つの理由から、`yarn --frozen-lockfile --cache-folder ~/.cache/yarn` を使うことをお勧めします。

1) `--frozen-lockfile` を指定すると新しいロック ファイルが作成されるので、既存のロック ファイルの変更を防止できます。 これにより、チェックサムが保たれ、依存関係が開発環境のものと完全に一致します。

2) デフォルトのキャッシュの保存場所は OS によって異なります。 `--cache-folder ~.cache/yarn` により、目的のキャッシュの保存場所を明示的に指定できます。

{% endraw %}

## キャッシュ戦略のトレードオフ
{: #caching-strategy-tradeoffs }

使用言語のビルド ツールが依存関係を難なく処理できる場合は、ゼロ キャッシュ リストアよりも部分キャッシュ リストアの方がパフォーマンス上は有利です。 ゼロ キャッシュ リストアでは、依存関係をすべて再インストールしなければならないため、パフォーマンスが低下することがあります。 この問題を回避するには、キャッシュをゼロから作り直すのではなく、依存関係の大部分を古いキャッシュから復元します。

一方、それ以外の言語では、部分キャッシュ リストアを実行すると、宣言された依存関係と矛盾するコード依存関係が作成されるリスクがあり、キャッシュなしでビルドを実行するまでその矛盾は解決されません。 依存関係が頻繁に変更されない場合は、ゼロ キャッシュ リストア キーをリストの最初に配置してみてください。

次に、ビルドにかかる時間を追跡します。 ゼロ キャッシュ リストア (キャッシュ ミス) に伴ってパフォーマンスが大幅に低下することがわかった場合には、部分キャッシュ リストア キーの追加を検討してください。

キャッシュを復元するためのキーを複数列挙すると、部分キャッシュがヒットする可能性が高くなります。 ただし、`restore_cache` の対象が時間的に広がることで、さらに多くの混乱を招く危険性もあります。 たとえば、アップグレードしたブランチに Node v6 の依存関係がある一方で、他のブランチでは Node v5 の依存関係が使用されている場合は、他のブランチを検索する `restore_cache` ステップで、アップグレードしたブランチとは互換性がない依存関係が復元される可能性があります。

### ロック ファイルの使用
{: #using-a-lock-file }
{:.no_toc}

言語の依存関係管理ツールが扱うロック ファイル (`Gemfile.lock` や `yarn.lock` など) のチェックサムは、キャッシュ キーとして便利に使用できます。

また、`ls -laR your-deps-dir > deps_checksum` を実行し、{% raw %}`{{ checksum "deps_checksum" }}`{% endraw %} で参照するという方法もあります。 たとえば、Python で `requirements.txt` ファイルのチェックサムよりも限定的なキャッシュを取得するには、プロジェクト ルート `venv` の virtualenv 内に依存関係をインストールし、`ls -laR venv > python_deps_checksum` を実行します。

### 言語ごとに異なるキャッシュを使用する
{: #using-multiple-caches-for-different-languages }
{:.no_toc}

ジョブを複数のキャッシュに分割することで、キャッシュ ミスのコストを抑制できます。 異なるキーを使用して複数の `restore_cache` ステップを指定することで、各キャッシュのサイズを小さくし、キャッシュ ミスによるパフォーマンスへの影響を抑えることができます。 それぞれの依存関係管理ツールによるファイルの保存方法、ファイルのアップグレード方法、および依存関係のチェック方法がわかっている場合は、言語ごとに (npm、pip、bundler) キャッシュを分割することを検討してください。

### 高コストのステップのキャッシュ
{: #caching-expensive-steps }
{:.no_toc}

言語やフレームワークによっては、キャッシュ可能で、キャッシュする方が望ましいものの、大きなコストがかかるステップがあります。 たとえば、Scala や Elixir では、コンパイル ステップをキャッシュすることで、効率が大幅に向上します。 Rails の開発者も、フロントエンドのアセットをキャッシュするとパフォーマンスが大幅に向上することをご存じでしょう。

すべてをキャッシュするのではなく、コンパイルのようなコストがかかるステップをキャッシュすることを*お勧めします*。

## ソースのキャッシュ
{: #source-caching }

git リポジトリをキャッシュすると `checkout` ステップにかかる時間を短縮できる場合があります。 これは特に、大規模なプロジェクトで有効です。 以下に、ソースのキャッシュ例を示します。

{% raw %}

```yaml
    steps:
      - restore_cache:
          keys:
            - source-v1-{{ .Branch }}-{{ .Revision }}
            - source-v1-{{ .Branch }}-
            - source-v1-

      - checkout

      - save_cache:
          key: source-v1-{{ .Branch }}-{{ .Revision }}
          paths:
            - ".git"
```

{% endraw %}

この例では、`restore_cache` は最初に現在の git リビジョンからキャッシュ ヒットを探し、次に現在のブランチからキャッシュ ヒットを探します。 `keys` リストが検出されると、最初に一致するキーからキャッシュが復元されます。 複数の一致がある場合は、最も新しく生成されたキャッシュが使用されます。

ソース コードが頻繁に変更される場合は、特定度の高い少数のキーを使用することをお勧めします。 こうすることで、より細かなソース キャッシュが生成され、現在のブランチや git リビジョンが変更されるたびに更新されます。

最も限定的な `restore_cache` オプション({% raw %}`source-v1-{{ .Branch }}-{{ .Revision }}`{% endraw %}) を指定した場合でも、ソースのキャッシュはきわめて有効です。 たとえば、同じ git リビジョンに対してビルドを繰り返す場合 ([API トリガーのビルド](https://circleci.com/docs/api/v1/#trigger-a-new-build-by-project-preview)) や、ワークフローを使用する場合です。

ただし、ソースをキャッシュした場合としなかった場合のビルド時間を比較することは重要です。 `git clone` よりも速いことも少なくありません。

**メモ:** 組み込みの `checkout` コマンドを実行すると、git の自動ガベージ コレクションが無効になります。 `save_cache` を実行する前に、`run` ステップで `git gc` を手動で実行すると、保存されるキャッシュのサイズが小さくなります。

## 関連項目
{: #see-also }
{:.no_toc}

[最適化]({{ site.baseurl }}/ja/2.0/optimizations/)<|MERGE_RESOLUTION|>--- conflicted
+++ resolved
@@ -413,12 +413,8 @@
 {: #gradle-java }
 {:.no_toc}
 
-<<<<<<< HEAD
-**部分キャッシュ リストアを使用しても安全でしょうか？ ** はい。
-=======
 **部分キャッシュ リストアを使用しても安全でしょうか？ ** 
 はい。
->>>>>>> 8c6880a7
 
 Gradle リポジトリは、規模が大きく、一元化や共有が行われることが想定されています。 生成されたアーティファクトのクラスパスに実際に追加されるライブラリに影響を与えることなく、キャッシュの一部を復元できます。
 
@@ -472,12 +468,8 @@
 {: #npm-node }
 {:.no_toc}
 
-<<<<<<< HEAD
-**部分キャッシュ リストアを使用しても安全でしょうか？ ** はい。 ただし、NPM5 以降を使用する必要があります。
-=======
 **部分キャッシュ リストアを使用しても安全でしょうか？ ** 
 はい。 ただし、NPM5 以降を使用する必要があります。
->>>>>>> 8c6880a7
 
 NPM5 以降でロック ファイルを使用すると、部分キャッシュ リストアを安全に行うことができます。
 
@@ -503,12 +495,8 @@
 {: #pip-python }
 {:.no_toc}
 
-<<<<<<< HEAD
-**部分キャッシュ リストアを使用しても安全でしょうか？** はい。ただし、Pipenv を使用する必要があります。
-=======
 **部分キャッシュ リストアを使用しても安全でしょうか？** 
 はい。ただし、Pipenv を使用する必要があります。
->>>>>>> 8c6880a7
 
 Pip では、`requirements.txt` で明示的に指定されていないファイルを使用できます。 [Pipenv](https://docs.pipenv.org/) を使用するには、ロック ファイルでバージョンを明示的に指定する必要があります。
 
@@ -534,12 +522,8 @@
 {: #yarn-node }
 {:.no_toc}
 
-<<<<<<< HEAD
-**部分キャッシュ リストアを使用しても安全でしょうか？ ** はい。
-=======
 **部分キャッシュ リストアを使用しても安全でしょうか？ ** 
 はい。
->>>>>>> 8c6880a7
 
 Yarn では、部分キャッシュ リストアを実行するために、既にロック ファイルが使用されています。
 
