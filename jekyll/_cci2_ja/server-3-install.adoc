--- conflicted
+++ resolved
@@ -12,163 +12,14 @@
 
 Before you begin with the CircleCI server v3.x core services installation phase, ensure all xref:server-3-install-prerequisites.adoc[prerequisites] are met.
 
+NOTE: In the following steps replace any items or credentials displayed between `< >` with your details.
+
 toc::[]
 
 == Phase 2: Core services installation
-CircleCI Server v3.x は、https://www.replicated.com/[[Replicated]] が提供する https://kots.io[KOTS] を使用して CircleCI Server v3.x の管理と配布を行います。 KOTS は `kubectl` https://kubernetes.io/docs/tasks/extend-kubectl/kubectl-plugins/[のプラグイン]です。
-<<<<<<< HEAD
+CircleCI server v3.x uses https://kots.io[KOTS] from https://www.replicated.com/[Replicated] to manage and
+distribute server v3.x. KOTS is a `kubectl` https://kubernetes.io/docs/tasks/extend-kubectl/kubectl-plugins/[plugin].
 To install the latest version, you can run `curl \https://kots.io/install | bash`.
-=======
-To install the latest version, you can run `curl  https://kots.io/install | bash`.
-
-`kubectl kots version` を実行して、最小のバージョン {kotsversion} の KOTS を実行していることを確認してください。
-
-NOTE: KOTS コマンドは管理者コンソールへのトンネルを開きます。 WSL2 をインストールした Windows 上でコマンドを実行する場合、ホスト マシンのポートを利用できません。 この問題を解決するには、いったん WSL を無効化してから有効化してください。 詳細については、https://github.com/microsoft/WSL/issues/4199 を参照してください。
-
-次に、以下のコマンドを実行します。
-
-[source,bash]
-----
-kubectl kots install circleci-server
-----
-
-すると、以下を入力するよう求められます。
-
-* デプロイ先の名前空間
-* KOTS 管理者コンソールのパスワード
-
-入力後、管理者コンソールにアクセスするための URL   (通常は http://localhost:8800) が提供されます。
-
-その後再び管理者コンソールにアクセスするには、以下のコマンドを実行します。
-
-[source,bash]
-----
-kubectl kots admin-console -n <YOUR_CIRCLECI_NAMESPACE>
-----
-
-## ステップ 2 - CircleCI Server の構成 (パート 1)
-
-管理者コンソールの URL にアクセスしてライセンス ファイルをアップロードすると、以下のような画面が表示されます。 ここで CircleCI Server を構成します。
-
-.CircleCI Server v{serverversion} の構成
-image::server-config.png[Server v{serverversion} Configuration]
-
-### [Global Settings (グローバル設定)]
-グローバル設定はすべてのコンポーネントに共通の設定であり、アプリケーション全体の機能に影響します。 コンポーネントごとの設定は、下部の *[Component Settings (コンポーネント設定)]* セクションにあります。
-
-. *[Domain Name (ドメイン名)]* (必須): CircleCI Server のドメイン名を指定します  (例: circleci.yourcompany.com)。 ドメインは、以降のステップで CircleCI Server Traefik ロード バランサーを構成した後、このロード バランサーを参照するように設定してください。
-. *[Frontend TLS Private Key (フロントエンド TLS プライベート キー)]*: PEM 形式で暗号化された、Web アプリケーションの TLS プライベート キーです。 デフォルトの自己署名 TLS キーが提供されます。
-. *[Frontend TLS Certificate (フロントエンド TLS 証明書)]*: PEM 形式で暗号化された、Web アプリケーションの TLS 証明書です。 デフォルトの自己署名 TLS 証明書が提供されます。
-
-TIP: CircleCI Server 用の TLS 証明書を未取得な場合は、任意のツールを使用して生成できます。 See the <<オプション: TLS 証明書の生成>> section.
-
-[start=4]
-
-. *[Private Load Balancers (プライベート ロード バランサー)]*: フロントエンド ロード バランサーには、デフォルトではパブリック IP アドレスが割り当てられます。 このボックスをオンにすると、フロントエンド ロード バランサーがプライベートになり、パブリック IP アドレスは割り当てられません。 初回デプロイ後にこの設定を変更する場合、変更を反映するには、Traefik サービスの再デプロイが必要になる可能性があります。 
-+
-NOTE: これは、GKE 環境および EKS 環境でのみ有効です。
-
-. *[Manually Set Service Ports (手動でサービス ポートを設定)]*: Nomad、出力プロセッサ、VM サービス用に構成されたデフォルトのポートを編集する場合はこちらを選択します。 このボックスをオンにすると、各サービス用のポート フィールドが表示されます。
-
-. *[VM Service Load Balancer Hostname (VM サービスのロード バランサーのホスト名)]* (必須): VM サービスのロード バランサーのホスト名または IP を指定します。 If you do not yet have this value, you can deploy the application with any value and then retrieve and update it in <<Step 3 - Obtain Load Balancer IPs>>.
-. *[Output Processor Load Balancer Hostname (出力プロセッサのロード バランサーのホスト名)]* (必須): 出力プロセッサのロード バランサーのホスト名または IP を指定します。 If you do not yet have this value, you can deploy the application with any value and then retrieve and update it in <<Step 3 - Obtain Load Balancer IPs>>.
-. *[Nomad Load Balancer Hostname (Nomad のロード バランサーのホスト名)]* (必須): Nomad のロード バランサーのホスト名または IP を指定します。 If you do not yet have this value, you can deploy the application with any value and then retrieve and update it in <<Step 3 - Obtain Load Balancer IPs>>.
-
-
-#### Optional: Generate a TLS Certificate
-
-デフォルトでは、すぐに CircleCI Sever の使用を始められるように、自己署名証明書が自動的に作成されます。 本番環境では、信頼できる認証局の証明書を指定する必要があります。 例えば、https://letsencrypt.org/[LetsEncrypt] 認証局では、https://certbot.eff.org/[certbot] ツールを使用して証明書を無料で発行できます。
-
-例として、Google Cloud で DNS をホストしている場合は、次のコマンドを使用して CircleCI Server 用の証明書をプロビジョニングします。
-
-[source,bash]
-----
-DOMAIN=example.com  # ご使用の CircleCI Server のドメインに置換
-GOOGLE_APPLICATION_CREDENTIALS=/path/to/credentials.json  # GCP 証明書へのパス
-sudo certbot certonly --dns-google \
-  --dns-google-credentials ${GOOGLE_APPLICATION_CREDENTIALS} \
-  -d "${DOMAIN}" \
-  -d "app.${DOMAIN}"
-----
-
-DNS に AWS Route53 を使用している場合は、以下のコマンドを実行します。
-
-[source,bash]
-----
-DOMAIN=example.com # ご使用の CircleCI Server のドメインに置換
-sudo certbot certonly --dns-route53 \
-  -d "${DOMAIN}" \
-  -d "app.${DOMAIN}"
-----
-
-This will create a private key and certificate (including intermediate certificates) in `/etc/letsencrypt/live/${DOMAIN}/`.
-
-NOTE: 使用する証明書には、サブジェクトとしてドメインと `app.*` サブドメインの両方が設定されていなければなりません。 たとえば、CircleCI Server が`server.example.com` でホストされている場合、証明書には `app.server.example.com` と `server.example.com` が含まれている必要があります。
-
-### PostgreSQL
-*[Internal (内部)]*: CircleCI 名前空間の内部で実行される構成済み PostgreSQL 12 インスタンスをデプロイします。 
-
-*[External (外部)]* : このオプションを選択すると、クラスタ外部で実行される PostgreSQL システムに接続できます。  CircleCI は PostgreSQL 12.6 で動作することをテスト済みです。  CircleCI アプリケーションをデプロイする前に外部 PostgreSQL インスタンスを構成することを強くお勧めします。  構成に関する詳細は、https://circleci.com/docs/2.0/server-3-operator-externalizing-services[こちら]を参照してください。 インスタンスの構成が完了したら、以下のセクションに入力します。
-
-* [PostgreSQL Service Domain (PostgreSQL サービスのドメイン)]
-  ** PostgreSQL インスタンスのドメインまたは IP アドレス
-* [PostgreSQL Service Port (PostgreSQL サービスのポート)]
-  ** PostgreSQL インスタンスのポート
-* [PostgreSQL Service User (PostgreSQL サービスのユーザー)]
-  ** PostgreSQL インスタンスにアクセスするための権限を持っているユーザー
-* [PostgreSQL Service Password (PostgreSQL サービスのパスワード)]
-  ** PostgreSQL インスタンスにアクセスするためにユーザーが使用するパスワード
-
-### MongoDB
-*Internal*: deploys a completely configured MongoDB instance along with your server installation.
-*[Internal (内部)]*: 完全に構成済みの MongoDB インスタンスを CircleCI Server と共にデプロイします。
-*[External (外部)]*: このオプションを選択すると、独自の MongoDB インスタンスを使用できます。 CircleCI Server は MongoDB 3.6 で動作することをテスト済みです。 以下の設定により、外部 MongoDB インスタンスのセットアップをカスタマイズできます。
-
-. [MongoDB connection host(s) or Ip(s) (MongoDB 接続ホストまたは IP)]: MongoDB インスタンスのホスト名または IP を指定します。 コロンによるポートの指定と、シャード インスタンスに対する複数のホストの両方がサポートされています。
-. [Use SSL for connection to MongoDB (MongoDB への接続に SSL を使用)]: 外部 MongoDB インスタンスへの接続に SSL を使用するかどうかを指定します。
-. [Allow insecure TLS connections (セキュアでない TLS 接続を許可)]: 自己署名証明書またはカスタム CA により署名された証明書を使用している場合、この設定を有効にする必要があります。 ただし、この設定はセキュアではありません。 可能な限り、有効な CA によって署名された TLS 証明書を使用することをお勧めします。
-. [MongoDB user (MongoDB ユーザー)]: 使用するアカウントのユーザー名を指定します。 このアカウントには dbAdmin ロールが指定されている必要があります。
-. [MongoDB password (MongoDB パスワード)]: 使用するアカウントのパスワードを指定します。
-. [MongoDB authentication source database (MongoDB 認証ソース データベース)]: アカウント情報を保持しているデータベースを指定します (通常は `admin`)。
-. [MongoDB authentication mechanism (MongoDB 認証メカニズム)]: 使用する認証メカニズムを指定します (通常は `SCRAM-SHA-1`)。
-. [Additional connection options (追加の接続オプション)]: 使用する他の接続オプションを指定します。 これはクエリ文字列の形式で指定する必要があります (キーと値を "=" でつないだペア。 複数指定する場合は & で区切り、特殊文字は URL エンコードが必要)。 利用可能なオプションについては、https://docs.mongodb.com/v3.6/reference/connection-string/[MongoDB のドキュメント]を参照してください。
-
-### [Encryption (暗号化)]
-CircleCI で生成されるアーティファクトの暗号化と署名には、以下のキーセットを使用します。
-
-. *[Artifact Signing Key (アーティファクト署名キー)]* (必須): 生成するには、以下を実行します。 +
-[source,bash]
-----
-docker run circleci/server-keysets:latest generate signing -a stdout
-----
-出力全体を [Artifact Signing Key (アーティファクト署名キー)] フィールドにコピー & ペーストします。
-
-[start=2]
-. *[Encryption Signing Key (暗号化署名キー)]* (必須): 生成するには、以下を実行します。
-[source,bash]
-----
-docker run circleci/server-keysets:latest generate signing -a stdout
-----
-出力全体を [Encryption Signing Key (暗号化署名キー)] フィールドにコピー & ペーストします。
-
-WARNING: これらのキーを紛失するとジョブ履歴やアーティファクトを復元できなくなるため、安全な場所に控えておくことをお勧めします。
-
-### [GitHub]
-次の設定により、GitHub OAuth を使用したサーバーへの認証を制御します。 これらを設定することで、ビルド ステータス情報を使用して GitHub を更新できるようになります。
-
-NOTE: このインスタンスを 2.19 からの移行に備えてセットアップする場合、2.19 で使用していたものではなく、新しい OAuth アプリケーションを使用することをお勧めします。
-
-. *[GitHub Type (GitHub の種類)]*: [Cloud] または [Enterprise] を選択します。
-. *[OAuth Client ID (OAuth クライアント ID)]* (必須): GitHub で *[Settings (設定)]* > *[Developer settings (開発者向け設定)]* > *[OAuth Apps (OAuth アプリケーション)]* にアクセスして、*[Register a new application (新しいアプリケーションの登録)]* ボタンをクリックします。
-
-.新しい OAuth アプリケーションの登録
-image::github-oauth.png[GitHub OAuth ]
-
-[Homepage URL (ホームページ URL)] には CircleCI Server 用に選択したドメイン、[Authorization callback URL (認証コールバック URL)] には *<your-circle-ci-domain>/auth/github* を指定します。
-
-[start=3]
-. *[OAuth Client Secret (OAuth クライアント シークレット)]* (必須): このシークレットは、GitHub の登録済み OAuth アプリケーションのページで、*[Generate a new client secret (新しいクライアント シークレットの生成)]* ボタンを選択することで作成できます。
->>>>>>> f00ebe11
 
 Ensure you are running the minimum KOTS version ({kotsversion}) by running: 
 
@@ -193,7 +44,7 @@
 
 When complete, you should be provided with a URL to access the KOTS admin console, usually, `\http://localhost:8800`.
 
-NOTE: If you need to get back to the KOTS admin console at a later date you can run: `kubectl kots admin-console -n <namespace kots was installed in>`
+NOTE: If you need to get back to the KOTS admin console at a later date you can run: `kubectl kots admin-console -n <YOUR_CIRCLECI_NAMESPACE>`
 
 NOTE: Once you have created your namespace we recommend setting your `kubectl` context too with the following command: `kubectl config set-context --current --namespace <namespace>`
 
@@ -202,7 +53,7 @@
 If you wish to install CircleCI server behind a proxy, the following command structure should be used (for more information see the KOTS docs https://kots.io/kotsadm/installing/online-install/#proxies[here]):
 
 ```bash
-kubectl kots install circleci-server --http-proxy <http-proxy-uri> --https-proxy <https-proxy> --no-proxy <no proxy list>
+kubectl kots install circleci-server --http-proxy <YOUR_HTTP_PROXY_URI> --https-proxy <https-proxy> --no-proxy <YOUR_NO_PROXY_LIST>
 ```
 
 The load balancer endpoints must be added to the no-proxy list for the following services: `output processor` and `vm-service`. This is because the no-proxy list is shared between the application and build-agent. The application and build-agent are assumed to be behind the same firewall and therefore cannot have a proxy between them. 
@@ -237,20 +88,8 @@
 
 * *Private Load Balancer (optional)* - Load balancer doesn't generate external IP addresses. 
 
-==== Postgres Settings
-
-You can skip this section unless you plan on using an existing Postgres instance, in which case see the https://circleci.com/docs/2.0/server-3-operator-externalizing-services/[Externalizing Services doc]. By default CirecleCI server will create its own Postgres instance within the CircleCI namespace. The instance inside the CircleCI namespace will be included in the CircleCI backup and restore process. 
-
-==== MongoDB Settings
-
-You can skip this section unless you plan on using an existing MongoDB instance, in which case see the https://circleci.com/docs/2.0/server-3-operator-externalizing-services/[Externalizing Services doc]. By default CirecleCI server will create its own MongoDB instance within the CircleCI namespace. The instance inside the CircleCI namespace will be included in the CircleCI backup and restore process. 
-
-==== Vault Settings
-
-You can skip this section unless you plan on using an existing Vault instance, in which case see the https://circleci.com/docs/2.0/server-3-operator-externalizing-services/[Externalizing Services doc]. By default CirecleCI server will create its own Vault  instance within the cluster. The default will be included in the CircleCI backup and restore process. 
-
 ==== Artifact and Encryption Signing Settings
-Encryption and artifact signing keys were created during prerequisites. You can enter them here now. 
+Encryption and artifact signing keys were created during prerequisites phase. You can enter them here now. 
 
 Complete the following fields: 
 
@@ -259,10 +98,10 @@
 * *Encryption Signing Key (required)*
 
 ==== Github Settings
-You created your Github OAuth application in the prerequisite steps, use the data to complete the following:
+You created your Github OAuth application in the prerequisite phase, use the data to complete the following:
 
 * *Github Type (required)* - 
-Select Cloud or Enterprise (on premises)
+Select Cloud or Enterprise (on premises).
 
 * *OAuth Client ID (required)* - 
 The OAuth Client ID provided by Github. 
@@ -307,18 +146,25 @@
 * *Storage Object Expiry (optional)* - 
 Number of days to retain your test results and artifacts. Set to 0 to disable and retain objects indefinitely.
 
+==== Nomad
+Set mTLS to `disabled`. This should be disabled by default but there is a known issue currently preventing this. Disabling allows you to ignore Nomad settings until phase 3 of the installation process where we will install build services.
+
+==== Postgres, MongoDB, Vault settings
+
+You can skip these sections unless you plan on using an existing Postgres, MongoDB or Vault instance, in which case see the https://circleci.com/docs/2.0/server-3-operator-externalizing-services/[Externalizing Services doc]. By default CirecleCI server will create its own Postgres, MongoDB and Vault instances within the CircleCI namespace. The instances inside the CircleCI namespace will be included in the CircleCI backup and restore process. 
+
 ==== Save and Deploy
 Once you have completed the fields detailed above it is time to deploy. The deployment will install the core services and provide you an IP address for the Traefik load balancer. That IP address will be critical in setting up a DNS record and completing the first phase of the installation. 
 
 NOTE: In this first stage we skipped a lot of fields in the config. Not to worry. We will revisit those in the next stages of installation.
 
 ==== Create DNS Entry 
-Create a DNS entry for your Traefik load balancer, i.e. circleci.your.domain.com and app.circleci.your.domain.com. The DNS entry should align with the DNS names used when creating your TLS certificate and Github OAuth app during the prerequisites steps. All traffic will be routed through this DNS record. 
+Create a DNS entry for your Traefik load balancer, for example, `circleci.your.domain.com` and `app.circleci.your.domain.com`. The DNS entry should align with the DNS names used when creating your TLS certificate and GitHub OAuth app during the prerequisites steps. All traffic will be routed through this DNS record. 
 
-You will need the IP address of the Traefik load balancer. You can find it with the following terminal command:
+You will need the IP address or, if using AWS, the DNS name of the Traefik load balancer. You can find this with the following command:
 
 ----
-kubectl get service circleci-server-traefik --namespace=nfish-circleci-server
+kubectl get service circleci-server-traefik --namespace=<YOUR_CIRCLECI_NAMESPACE>
 ----
 
 For more information on adding a new DNS record, see the following documentation:
@@ -331,48 +177,12 @@
 
 You should now be able to navigate to your CircleCI server installation and log in to the application successfully. Now let’s move on to build services. It may take a while for all your services to be up. You can periodically check by running the following command (you are looking for the “frontend” pod to be status of running and ready should show 1/1): 
 
-<<<<<<< HEAD
 ----
-kubectl get pods -n <<circleci installation namespace>>
+kubectl get pods -n <YOUR_CIRCLECI_NAMESPACE>
 ----
-=======
-- https://cloud.google.com/dns/docs/records#adding_a_record[レコードの管理] (GCP)
-- https://docs.aws.amazon.com/ja_jp/Route53/latest/DeveloperGuide/resource-record-sets-creating.html[Amazon Route 53 コンソールを使用したレコードの作成] (AWS)
 
-## ステップ 6 - サーバーの構成 (パート 2) とデプロイ
-管理者コンソールの *[Config (構成)]* タブに戻ります。
-
-TIP: Run `kubectl kots admin-console -n <YOUR_CIRCLECI_NAMESPACE>` if you need to get back to the admin console.
-
-### [Global Settings (グローバル設定)]
-Enter the values obtained from <<Step 3 - Obtain Load Balancer IPs>> into VM Service Load Balancer Hostname, Output Processor
-Load Balancer Hostname, and Nomad Load Balancer Hostname under Global Settings.
-
-### Nomad
-
-mTLS は、Nomad コントロール プレーンと Nomad クライアント間のトラフィックを暗号化および認証します。 If you have already deployed the Nomad clients via terraform in <<Step 4 - Install Nomad Clients>> you can and should enable mutual TLS (mTLS).
-
-WARNING: クラスタに含まれるノードの信頼性、およびノードとコントロール プレーン間のトラフィックの機密性を他の方法で保証することができない場合、この機能は無効化しないでください。
-
-. *Nomad Server Certificate* (required if mTLS is enabled): Obtained in <<Step 4 - Install Nomad Clients>>. 
-. *Nomad Server Private Key* (required if mTLS is enabled): Obtained in <<Step 4 - Install Nomad Clients>>. 
-. *Nomad Server Certificate Authority (CA) Certificate* (required if mTLS is enabled): Obtained in <<Step 4 - Install Nomad Clients>>.
-
-
-### デプロイ
-*[Save config (構成の保存)]* ボタンをクリックし、CircleCI Server を更新して再デプロイします。
-
-## ステップ 7 - インストール結果の検証
-
-. お使いのブラウザーで CircleCI Server を起動します (例: https://hostname.com)。 
-  * . 自己署名 TLS 証明書を使用している場合は、この段階でセキュリティ警告が表示されます。 これを回避するには、適切な TLS 証明書を使用する必要があります。
-. CircleCI Server に登録またはログインします。 最初にログインしたユーザーが、現時点での管理者になります。
-. https://circleci.com/docs/2.0/getting-started/#section=getting-started[入門ガイド]を参照し、プロジェクトを追加します。
-. https://github.com/circleci/realitycheck[CircleCI realitycheck] リポジトリを使用し、https://github.com/circleci/realitycheck/blob/master/README.md[README] に従って CircleCI の基本機能を確認します。
-
-最初のビルドの実行に失敗する場合は、まず https://circleci.com/docs/ja/2.0/troubleshooting[トラブルシューティング ガイド]で一般的なトラブルシューティングのトピックを参照してください。 CircleCI Server 内の Nomad クライアントの状態を確認する方法については、「https://circleci.com/docs/ja/2.0/nomad[Nomad クラスタの操作ガイド]」を参照してください。
->>>>>>> f00ebe11
-
+ifndef::pdf[]
 ## What to read next
 
 * https://circleci.com/docs/2.0/server-3-install-build-services/[Server 3.x Phase 3: Build services installation]
+endif::[]