--- conflicted
+++ resolved
@@ -49,19 +49,11 @@
 
 *Supported* CircleCI runners are available on the following platforms:
 
-<<<<<<< HEAD
 * Ubuntu 18.04 以降 (x86_64 または ARM64)
 * RHEL8 (x86_64 または ARM64)
 * Mac OS X 10.15 以降 (Intel)
 * macOS 11.2 以降 (Apple M1)
 * Docker (x86_64 または ARM64)
-=======
-* Ubuntu 18.04 or later (x86_64 or ARM64)
-* RHEL8 (x86_64 or ARM64)
-* Mac OS X 10.15+ (Intel)
-* macOS 11.2+ (Apple M1)
-* Docker (x86_64 or ARM64)
->>>>>>> 8c6880a7
 * Kubernetes (x86_64)
 * Windows Server 2019, 2016 (x86_64)
 
@@ -78,11 +70,7 @@
 
 *Preview* CircleCI runners are available on the following platforms:
 
-<<<<<<< HEAD
 * 上記以外の Linux ディストリビューション - RHEL、SUSEなど (x86_64 または ARM64)
-=======
-* Additional Linux distributions - RHEL, SUSE, Debian, etc. (x86_64 or ARM64)
->>>>>>> 8c6880a7
 * Kubernetes (ARM64)
 
 NOTE: Given the active development of Preview CircleCI runners, please https://circleci.com/contact/[contact us] if you
@@ -90,11 +78,7 @@
 and contribute to our https://discuss.circleci.com/t/self-hosted-runners-are-here/38159[runner discuss page] to help
 prioritize development efforts from our team!
 
-<<<<<<< HEAD
 == はじめに
-=======
-== Getting Started
->>>>>>> 8c6880a7
 
 To get started with CircleCI runner:
 
@@ -112,11 +96,7 @@
 
 The system has been designed to allow administrators to configure the task-agent to run with a lower level of privileges than the launch-agent. Any user who is able to execute a job will be able to gain the same privileges as task-agent. The instructions below are the recommended deployment which follows this approach (launch agent will run as root, but task agent will run as circleci).
 
-<<<<<<< HEAD
 == SSH を使用したデバッグ
-=======
-== Debugging with SSH
->>>>>>> 8c6880a7
 
 CircleCI ランナーでは、デバッグのために SSHでジョブの再実行することが可能です。 Instructions on using this feature can be found at <<ssh-access-jobs#, Debugging with SSH>>.
 
@@ -133,11 +113,7 @@
 
 == Referencing your runner on a job
 
-<<<<<<< HEAD
 ランナーのセットアップが完了したら、ジョブでランナーを参照する必要があります。これを行うには、`.circleci/config.yml` ファイル内の特定のフィールドにそのための値を指定します。 ランナーを使って実行するジョブについて、以下のフィールドを指定します。
-=======
-After setting up the runner, you will need to reference it on a job by setting some fields in a special way in your `.circleci/config.yml` file. The fields you must set for a specific job to run using your runner are:
->>>>>>> 8c6880a7
 
 * `machine: true`
 * `resource_class: your-namespace/your-resource`
@@ -165,11 +141,7 @@
 
 Almost all standard CircleCI features are available for use with runner jobs, but at present a few features are not yet supported. If these features are important for you to make use of runner jobs, please let us know via the relevant canny page.
 
-<<<<<<< HEAD
 - https://circleci.canny.io/runner-feature-requests/p/support-test-splitting-on-self-hosted-runners[テストの分割]
-=======
-- https://circleci.canny.io/runner-feature-requests/p/support-test-splitting-on-self-hosted-runners[Test Splitting]
->>>>>>> 8c6880a7
 - https://circleci.canny.io/runner-feature-requests/p/support-addsshkey-on-self-hosted-runners[`add_ssh_keys`]
 
 == さらに詳しく
