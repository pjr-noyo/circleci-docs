--- conflicted
+++ resolved
@@ -19,19 +19,10 @@
 
 ここでは、いくつかのサンプル プロジェクトを取り上げながら、CircleCI と Artifactory を組み合わせて最大限に活用する方法について説明します。
 
-<<<<<<< HEAD
-We will use this space to highlight some sample projects showing how to best use CircleCI and Artifactory together.
-
-=======
->>>>>>> c07eaa43
 Ensure that you have created your repository before starting this example, otherwise CircleCI won't have a place to store your dependencies.
 
 ## Artifactory プラグイン
 {: #artifactory-plugins }
-<<<<<<< HEAD
-=======
-
->>>>>>> c07eaa43
 Maven や Gradle といった人気の高いツールでは Artifactory プラグインが提供されており、それぞれのデプロイ コマンドを使用して Artifactory にデプロイできます。
 
 - [Maven でのデプロイ](https://www.jfrog.com/confluence/display/RTF/Maven+Artifactory+Plugin)
@@ -39,10 +30,6 @@
 
 ## JFrog CLI
 {: #jfrog-cli }
-<<<<<<< HEAD
-=======
-
->>>>>>> c07eaa43
 If you want to use the [JFrog CLI](https://www.jfrog.com/confluence/display/CLI/JFrog+CLI), you can install it by adding the following to your `.circleci/config.yml` :
 
 ```
