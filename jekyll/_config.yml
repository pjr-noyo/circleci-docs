# Site settings
title: "CircleCI Documentation"
email: docs@cirleci.com
description: > # this means to ignore newlines until "baseurl:"
  The documentation site for CircleCI, the fastest testing platform on the
  Internet.

url: "http://localhost:4040" # the base hostname & protocol for your site
baseurl: "/docs" # the subpath of your site, e.g. /blog
gh_url: "https://github.com/circleci/circleci-docs"

plugins:
  - jekyll-assets
  - jekyll-sitemap
  - jekyll-asciidoc

algolia:
  application_id: U0RXNGRK45
  api_key: dd49f5b81d238d474b49645a4daed322 # search-only API Key; safe for front-end code
  index_name: documentation
  settings:
    highlightPreTag: '<strong>'
    highlightPostTag: '</strong>'
    attributesToSnippet: [
      'content:80',
      'headings',
      'title'
    ]
    attributesToHighlight: [
      'content:80',
      'headings',
      'title'
    ]

sass:
  sass_dir: _sass

markdown: kramdown
kramdown:
  input: GFM

liquid:
  error_mode: strict

asciidoc:
  attributes:
      source-highlighter: rouge
<<<<<<< HEAD
      serverversion: 2.19
=======
      serverversion: 2.19.1
>>>>>>> df6fa4d9

asciidoctor:
  base_dir: _cci2/
  safe: unsafe
  attributes:
    imagesdir: /docs/assets/img/docs/
    relfileprefix: ../
    outfilesuffix: /index.html 
<<<<<<< HEAD
    serverversion: 2.19
=======
    serverversion: 2.19.1
>>>>>>> df6fa4d9

collections:
  # this is named with an underscore because it needs to be processed
  # before the collections that render the actual pages.
  # jekyll is processing in alpha order...
  _glossary:
  cci1:
    name: "1.0 Docs"
    site_section: true
    output: true
    permalink: /1.0/:path/
    prefix: "/1.0"
    selectorName: "1.0"
  archive:
    name: "Archive"
    site_section: true
    output: true
    permalink: /archive/:path/
    prefix: "/archive"
    selectorName: "archive"
  ccie:
    name: "Enterprise Docs"
    site_section: true
    output: true
    permalink: /enterprise/:path/
    prefix: "/enterprise"
    selectorName: "Enterprise"
  cci2:
    name: "2.0 Docs"
    site_section: true
    output: true
    permalink: /2.0/:path/
    prefix: "/2.0"
    selectorName: "2.0"
  api:
    name: "API Docs"
    site_section: true
    output: true
    permalink: /api/:path/
    prefix: "/api"
    selectorName: "API"
  cci2_ja:
    name: "2.0 Docs"
    site_section: true
    output: true
    permalink: /ja/2.0/:path/
    prefix: "/ja/2.0"
    selectorName: "2.0"

twitter_username: circleci
github_username: circleci

defaults:
  -
    scope:
      path: ""
      type: "cci2"
    values:
      lang: "en"

  -
    scope:
      path: ""
      type: "cci2_ja"
    values:
      lang: "ja"

  -
    scope:
      path: ""
    values:
      hide: false
      search: true

t:
    translation_in_progress:
        ja: "このページはただいま翻訳中です"

segment: 'mAJ9W2SwLHgmJtFkpaXWCbwEeNk9D8CZ'

analytics:
  events:
    go_button_clicked: go-button-clicked
rollbar_env: development

# server_version: "2.18.4"<|MERGE_RESOLUTION|>--- conflicted
+++ resolved
@@ -45,11 +45,7 @@
 asciidoc:
   attributes:
       source-highlighter: rouge
-<<<<<<< HEAD
-      serverversion: 2.19
-=======
       serverversion: 2.19.1
->>>>>>> df6fa4d9
 
 asciidoctor:
   base_dir: _cci2/
@@ -58,11 +54,7 @@
     imagesdir: /docs/assets/img/docs/
     relfileprefix: ../
     outfilesuffix: /index.html 
-<<<<<<< HEAD
-    serverversion: 2.19
-=======
     serverversion: 2.19.1
->>>>>>> df6fa4d9
 
 collections:
   # this is named with an underscore because it needs to be processed
