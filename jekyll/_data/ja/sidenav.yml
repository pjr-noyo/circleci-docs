--- conflicted
+++ resolved
@@ -1,237 +1,1235 @@
----
-<<<<<<< HEAD
-=======
 en:
-  - 
-  - 
-  - 
-    children:
-      - 
-        children:
-          - 
-            link: 2.0/executor-types/
-      - 
-      - 
-      - 
-      - 
-      - 
-  - 
-  - 
-  - 
-    children:
-      - 
-        children:
-          - 
-          - 
-          - 
-          - 
-          - 
-          - 
-          - 
-          - 
-            name: Using Credits
-            link: 2.0/credits/
-          - 
-      - 
-  - 
-  - 
-  - 
-  - 
-    children:
-      - 
-      - 
-      - 
-      - 
-        name: Server v3.1.x PDFs
-        children:
-          - 
-            name: v3.1 Overview
-            link: 2.0/CircleCI-Server-3.1.0-Overview.pdf
-          - 
-            name: v3.1 Installation Guide
-            link: 2.0/CircleCI-Server-3.1.0-Installation-Guide.pdf
-          - 
-            name: v3.1 Operations Guide
-            link: 2.0/CircleCI-Server-3.1.0-Operations-Guide.pdf
-      - 
-        name: Server v3.0.x PDFs
-        children:
-          - 
-            name: v3.0 Overview
-            link: 2.0/CircleCI-Server-3.0.1-Overview.pdf
-          - 
-            name: v3.0 Installation Guide
-            link: 2.0/CircleCI-Server-3.0.1-Installation-Guide.pdf
-          - 
-            name: v3.0 Operations Guide
-            link: 2.0/CircleCI-Server-3.0.1-Operations-Guide.pdf
-      - 
-        name: Server v2.19.x Install
-        link: 2.0/install-overview/
-        children:
-          - 
-            name: Overview
-            link: 2.0/install-overview/
-          - 
-            name: What's New in v2.19.x
-            link: 2.0/v.2.19-overview/
-          - 
-            name: Upgrade to v2.19.x
-            link: 2.0/updating-server/
-      - 
-        name: Server v2.19.x Operations
-        link: 2.0/overview/
-        children:
-          - 
-            link: 2.0/overview/
-          - 
-            name: Intro to Nomad
-            link: 2.0/nomad/
-          - 
-            name: Metrics & Monitoring
-            link: 2.0/monitoring/
-          - 
-            name: Nomad Metrics
-            link: 2.0/nomad-metrics/
-          - 
-            name: Proxies
-            link: 2.0/proxy/
-          - 
-            name: Docker Hub Pull Through Mirror
-            link: 2.0/docker-hub-pull-through-mirror/
-          - 
-            name: Authentication
-            link: 2.0/authentication/
-          - 
-            name: VM Service
-            link: 2.0/vm-service/
-      - 
-        name: Server v2.19 PDFs
-        link: 2.0/v.2.19-overview/
-        children:
-          - 
-            name: What's New in v2.19
-            link: 2.0/v.2.19-overview/
-          - 
-            name: v2.19 Installation Guide
-            link: 2.0/CircleCI-Server-AWS-Installation-Guide.pdf
-          - 
-            name: v2.19 Operations Guide
-            link: 2.0/CircleCI-Server-Operations-Guide.pdf
-          - 
-          - 
-          - 
-          - 
-          - 
-          - 
-          - 
-          - 
-          - 
-          - 
-          - 
-          - 
-          - 
-          - 
-          - 
-          - 
-          - 
-          - 
-          - 
-          - 
-          - 
-      - 
-        name: Server v2.18 PDFs
-        link: 2.0/v.2.18-overview/
-        children:
-          - 
-            name: What's New in v2.18
-            link: 2.0/v.2.18-overview/
-          - 
-            name: v2.18.3 Installation Guide
-            link: 2.0/CircleCI-Server-AWS-Installation-Guide-v2-18-3.pdf
-          - 
-            name: v2.18.3 Operations Guide
-            link: 2.0/CircleCI-Server-Operations-Guide-v2-18-3.pdf
-      - 
-        name: Server v2.17.3 PDFs
-        link: 2.0/v.2.17-overview/
-        children:
-          - 
-            name: What's New in v2.17
-            link: 2.0/v.2.17-overview/
-          - 
-            name: v2.17.3 Installation Guide
-            link: 2.0/CircleCI-Server-AWS-Installation-Guide-v2-17.pdf
-          - 
-            name: v2.17.3 Operations Guide
-            link: 2.0/CircleCI-Server-Operations-Guide-v2-17.pdf
-      - 
-        name: Server v2.16 PDFs
-        link: 2.0/v.2.16-overview/
-        children:
-          - 
-            name: What's New in v2.16
-            link: 2.0/v.2.16-overview/
-          - 
-            name: v2.16 Installation Guide
-            link: 2.0/circleci-install-doc.pdf
-          - 
-            name: v2.16 Operations Guide
-            link: 2.0/circleci-ops-guide.pdf
-      - 
->>>>>>> 8c6880a7
+- name: Video Tutorials
+  icon: icons/sidebar/youtube_tutorials.svg
+  children:
+    - name: CircleCI Video Tutorials
+      link: 2.0/video-tutorials/
+- name: Getting Started
+  icon: icons/sidebar/getting_started.svg
+  children:
+    - name: Overview
+      children:
+        - name: Welcome
+          link: 2.0/
+        - name: About CircleCI
+          link: 2.0/about-circleci/
+        - name: Concepts
+          link: 2.0/concepts/
+        - name: Your First Green Build
+          link: 2.0/getting-started/
+        - name: Hello World
+          link: 2.0/hello-world/
+        - name: FAQ
+          link: 2.0/faq/
+    - name: Migration
+      link: 2.0/migration-intro/
+      children:
+        - name: Migration Introduction
+          link: 2.0/migration-intro/
+        - name: Migrating from AWS
+          link: 2.0/migrating-from-aws/
+        - name: Migrating from Azure
+          link: 2.0/migrating-from-azuredevops/
+        - name: Migrating from Buildkite
+          link: 2.0/migrating-from-buildkite/
+        - name: Migrating from GitHub
+          link: 2.0/migrating-from-github/
+        - name: Migrating from GitLab
+          link: 2.0/migrating-from-gitlab/
+        - name: Migrating from Jenkins
+          link: 2.0/migrating-from-jenkins/
+        - name: Migrating from TeamCity
+          link: 2.0/migrating-from-teamcity/
+        - name: Migrating from Travis CI
+          link: 2.0/migrating-from-travis/
+
+- name: Pipelines
+  icon: icons/sidebar/pipelines.svg
+  children:
+    - name: Features
+      children:
+        - name: Workflows
+          link: 2.0/workflows/
+        - name: Environment variables
+          link: 2.0/env-vars/
+        - name: Caching
+          link: 2.0/caching/
+        - name: Artifacts
+          link: 2.0/artifacts/
+        - name: Collecting test data
+          link: 2.0/collect-test-data/
+        - name: Debugging with SSH
+          link: 2.0/ssh-access-jobs/
+        - name: Parallelism
+          link: 2.0/parallelism-faster-jobs/
+        - name: Contexts
+          link: 2.0/contexts/
+    - name: Optimizations
+      children:
+        - name: Pipeline variables
+          link: 2.0/pipeline-variables/
+        - name: Using shell scripts
+          link: 2.0/using-shell-scripts/
+        - name: Docker layer caching
+          link: 2.0/docker-layer-caching/
+        - name: Optimizations cookbook
+          link: 2.0/optimization-cookbook/
+
+- name: Executors and Images
+  icon: icons/sidebar/executors.svg
+  children:
+    - name: Overview
+      children:
+        - name: Introduction
+          link: 2.0/executor-intro/
+    - name: Docker
+      children:
+        - name: Overview
+          link: 2.0/executor-types/
+          hash: using-docker
+        - name: CircleCI Images
+          link: 2.0/circleci-images/
+        - name: Docker compose
+          link: 2.0/docker-compose/
+        - name: Docker layer caching
+          link: 2.0/docker-layer-caching/
+        - name: Running docker commands
+          link: 2.0/building-docker-images/
+        - name: Using custom images
+          link: 2.0/custom-images/
+        - name: Docker authenticated pulls
+          link: 2.0/private-images/
+    - name: Machine
+      children:
+        - name: Overview
+          link: 2.0/executor-types/
+          hash: using-machine
+        - name: Pre-installed software
+          link: 2.0/docker-to-machine
+          hash: pre-installed-software
+        - name: Android Machine Image
+          link: 2.0/android-machine-image
+        - name: Arm Resources
+          link: 2.0/arm-resources/
+
+    - name: Mac
+      children:
+        - name: Overview
+          link: 2.0/hello-world-macos/
+        - name: Testing iOS applications
+          link: 2.0/testing-ios/
+        - name: iOS Code Signing
+          link: 2.0/ios-codesigning/
+        - name: Deploying iOS applications
+          link: 2.0/deploying-ios/
+        - name: Testing macOS applications
+          link: 2.0/testing-macos/
+        - name: Xcode Image Policy
+          link: 2.0/xcode-policy/
+    - name: Windows
+      children:
+        - name: Overview
+          link: 2.0/hello-world-windows/
+    - name: Runner
+      link: 2.0/runner-overview/
+      children:
+        - name: Runner Overview
+          link: 2.0/runner-overview/
+        - name: Getting Started with Runner Installation
+          link: 2.0/runner-installation/
+        - name: Linux Runner Installation
+          link: 2.0/runner-installation-linux/
+        - name: Windows Runner Installation
+          link: 2.0/runner-installation-windows/
+        - name: macOS Runner Installation
+          link: 2.0/runner-installation-mac/
+        - name: Docker Runner Installation
+          link: 2.0/runner-installation-docker/
+        - name: Kubernetes Runner Installation
+          link: 2.0/runner-on-kubernetes/
+        - name: Runner Configuration Reference
+          link: 2.0/runner-config-reference/
+        - name: Upgrading Runner on Server
+          link: 2.0/runner-upgrading-on-server/
+        - name: Runner API
+          link: 2.0/runner-api/
+        - name: Runner FAQs
+          link: 2.0/runner-faqs/
+
+- name: Configuration
+  icon: icons/sidebar/configure.svg
+  children:
+    - name: Introduction
+      link: 2.0/config-intro/
+      children:
+        - name: Configuration Introduction
+          link: 2.0/config-intro/
+        - name: Configuration Reference
+          link: 2.0/configuration-reference/
+        - name: Sample Configuration
+          link: 2.0/sample-config/
+        - name: Reusing Configuration
+          link: 2.0/reusing-config/
+        - name: Dynamic Configuration
+          link: 2.0/dynamic-config
+        - name: Using the CircleCI CLI
+          link: 2.0/local-cli/
+        - name: Using the CircleCI Configuration Editor
+          link: 2.0/config-editor/
+    - name: Orbs
+      link: 2.0/orb-intro/
+      children:
+        - name: Orb Introduction
+          link: 2.0/orb-intro/
+        - name: Orbs Concepts
+          link: 2.0/orb-concepts/
+        - name: Orbs FAQ
+          link: 2.0/orbs-faq/
+    - name: Authoring Orbs
+      link: 2.0/orb-author-intro/
+      children:
+        - name: Intro to Authoring an Orb
+          link: 2.0/orb-author-intro/
+        - name: Author an Orb
+          link: 2.0/orb-author/
+        - name: Orb Author FAQ
+          link: 2.0/orb-author-faq/
+        - name: Orb Authoring Best Practices
+          link: 2.0/orbs-best-practices/
+        - name: Orb Testing Methodologies
+          link: 2.0/testing-orbs/
+        - name: Orb Publishing Process
+          link: 2.0/creating-orbs/
+
+- name: Insights
+  icon: icons/sidebar/insights.svg
+  children:
+    - name: Overview
+      link: 2.0/insights/
+    - name: Metrics glossary
+      link: 2.0/insights-glossary/
+    - name: Test Insights
+      link: 2.0/insights-tests/
+    - name: Data Partnerships
+      link: 2.0/insights-partnerships/
+    - name: Insights API
+      link: api/v2/
+      hash: tag/Insights
+
+- name: Projects
+  icon: icons/sidebar/projects.svg
+  children:
+    - name: settings
+      link: 2.0/settings/
+      children:
+        - name: Settings Overview
+          link: 2.0/settings/
+        - name: Enabling GitHub Checks
+          link: 2.0/enable-checks/
+        - name: GitHub and Bitbucket
+          link: 2.0/gh-bb-integration/
+        - name: Open Source Projects
+          link: 2.0/oss/
+        - name: Using Notifications
+          link: 2.0/notifications/
+        - name: Connect with JIRA
+          link: 2.0/jira-plugin/
+        - name: Managing API tokens
+          link: 2.0/managing-api-tokens/
+        - name: Webhooks
+          link: 2.0/webhooks/
+        - name: Using Credits
+          link: 2.0/credits/
+        - name: Persisting Data
+          link: 2.0/persist-data
+    - name: security
+      link: 2.0/security/
+      children:
+        - name: Security Features
+          link: 2.0/security/
+        - name: Security Recommendations
+          link: 2.0/security-recommendations/
+        - name: Protecting Against Supply Chain Attacks
+          link: 2.0/security-supply-chain/
+        - name: IP Ranges
+          link: 2.0/ip-ranges/
+- name: Examples and Guides
+  icon: icons/sidebar/examples.svg
+  children:
+
+    - name: Languages
+      children:
+        - name: Node
+          link: 2.0/language-javascript/
+        - name: Android
+          link: 2.0/language-android/
+        - name: Java
+          link: 2.0/language-java/
+        - name: Go
+          link: 2.0/language-go/
+        - name: Python
+          link: 2.0/language-python/
+        - name: Ruby
+          link: 2.0/language-ruby/
+        - name: Other supported languages
+          link: 2.0/tutorials
+
+    - name: Databases
+      children:
+        - name: Configuring Databases
+          link: 2.0/databases/
+
+    - name: Testing
+      children:
+        - name: Browser Testing
+          link: 2.0/browser-testing/
+
+    - name: Cookbooks
+      children:
+        - name: Optimizations
+          link: 2.0/optimization-cookbook/
+        - name: Configuration
+          link: 2.0/configuration-cookbook/
+        - name: Deployment
+          link: 2.0/deployment-examples/
+
+- name: Deployment
+  icon: icons/sidebar/deployment.svg
+  children:
+    - name: Configuring Deploys
+      link: 2.0/deployment-integrations/
+    - name: Deploying iOS applications
+      link: 2.0/deploying-ios/
+    - name: Publishing Snap packages
+      link: 2.0/build-publish-snap-packages/
+    - name: Upload to Artifactory
+      link: 2.0/artifactory/
+    - name: Publishing to Packagecloud
+      link: 2.0/packagecloud/
+
+- name: Reference
+  icon: icons/sidebar/reference.svg
+  children:
+    - children:
+      - name: Configuration Reference
+        link: 2.0/configuration-reference/
+      - name: API v2 Reference
+        link: api/v2
+      - name: API v2 Introduction
+        link: 2.0/api-intro/
+      - name: API v2 Developer's Guide
+        link: 2.0/api-developers-guide/
+      - name: API v1.1 Reference
+        link: api/v1
+      - name: Prebuilt Images
+        link: 2.0/circleci-images/
+      - name: Glossary
+        link: 2.0/glossary/
+      - name: Help and Support
+        link: 2.0/help-and-support/
+
+- name: Server Administration
+  icon: icons/sidebar/admin.svg
+  children:
+    - name: Server v3.x Overview
+      link: 2.0/server-3-overview
+      children:
+        - name: Overview
+          link: 2.0/server-3-overview
+        - name: What's New in v3.x
+          link: 2.0/server-3-whats-new
+        - name: Upgrade
+          link: 2.0/server-3-upgrade
+        - name: FAQ
+          link: 2.0/server-3-faq
+    - name: Server v3.x Install
+      link: 2.0/server-3-install-prerequisites
+      children:
+        - name: Phase 1 - Prerequisites
+          link: 2.0/server-3-install-prerequisites
+        - name: Phase 2 - Install Core Services
+          link: 2.0/server-3-install
+        - name: Phase 3 - Install Build Services
+          link: 2.0/server-3-install-build-services
+        - name: Phase 4 - Post Installation
+          link: 2.0/server-3-install-post
+        - name: Migration
+          link: 2.0/server-3-install-migration
+        - name: Hardening Your Cluster
+          link: 2.0/server-3-install-hardening-your-cluster
+    - name: Server v3.x Operations
+      link: 2.0/server-3-operator-overview
+      children:
+        - name: Overview
+          link: 2.0/server-3-operator-overview
+        - name: Metrics and Monitoring
+          link: 2.0/server-3-operator-metrics-and-monitoring
+        - name: Configuring a Proxy
+          link: 2.0/server-3-operator-proxy
+        - name: User Accounts
+          link: 2.0/server-3-operator-user-accounts
+        - name: Orbs
+          link: 2.0/server-3-operator-orbs
+        - name: VM Service
+          link: 2.0/server-3-operator-vm-service
+        - name: Externalizing Services
+          link: 2.0/server-3-operator-externalizing-services
+        - name: Expanding Internal Database Volumes
+          link: 2.0/server-3-operator-extending-internal-volumes
+        - name: Load Balancers
+          link: 2.0/server-3-operator-load-balancers
+        - name: Authentication
+          link: 2.0/server-3-operator-authentication
+        - name: Docker Authenticated Pulls
+          link: 2.0/private-images
+        - name: Build Artifacts
+          link: 2.0/server-3-operator-build-artifacts
+        - name: Usage Data
+          link: 2.0/server-3-operator-usage-data
+        - name: Security
+          link: 2.0/security-server
+        - name: Application Lifecycle
+          link: 2.0/server-3-operator-application-lifecycle
+        - name: Troubleshooting and Support
+          link: 2.0/server-3-operator-troubleshooting-and-support
+        - name: Backup and Restore
+          link: 2.0/server-3-operator-backup-and-restore
+    - name: Server v3.2.x PDFs
+      link: 2.0/server-3-overview
+      children:
+        - name: v3.2 Overview
+          link: 2.0/CircleCI-Server-3.2.0-Overview.pdf
+        - name: v3.2 Installation Guide
+          link: 2.0/CircleCI-Server-3.2.0-Installation-Guide.pdf
+        - name: v3.2 Operations Guide
+          link: 2.0/CircleCI-Server-3.2.0-Operations-Guide.pdf
+    - name: Server v3.1.x PDFs
+      link: 2.0/server-3-overview
+      children:
+        - name: v3.1 Overview
+          link: 2.0/CircleCI-Server-3.1.0-Overview.pdf
+        - name: v3.1 Installation Guide
+          link: 2.0/CircleCI-Server-3.1.0-Installation-Guide.pdf
+        - name: v3.1 Operations Guide
+          link: 2.0/CircleCI-Server-3.1.0-Operations-Guide.pdf
+    - name: Server v3.0.x PDFs
+      link: 2.0/server-3-overview
+      children:
+        - name: v3.0 Overview
+          link: 2.0/CircleCI-Server-3.0.1-Overview.pdf
+        - name: v3.0 Installation Guide
+          link: 2.0/CircleCI-Server-3.0.1-Installation-Guide.pdf
+        - name: v3.0 Operations Guide
+          link: 2.0/CircleCI-Server-3.0.1-Operations-Guide.pdf
+    - name: Server v2.19.x Install
+      link: 2.0/install-overview/
+      children:
+        - name: Overview
+          link: 2.0/install-overview/
+        - name: What's New in v2.19.x
+          link: 2.0/v.2.19-overview/
+        - name: Upgrade to v2.19.x
+          link: 2.0/updating-server/
+        - name: System Requirements
+          link: 2.0/server-ports/
+        - name: Prerequisites and Planning
+          link: 2.0/aws-prereq/
+        - name: Installation
+          link: 2.0/aws/
+        - name: Teardown
+          link: 2.0/aws-teardown/
+        - name: Upgrades from 1.0 to 2.0
+          link: 2.0/upgrading/
+    - name: Server v2.19.x Operations
+      link: 2.0/overview/
+      children:
+        - name: Overview
+          link: 2.0/overview/
+        - name: Intro to Nomad
+          link: 2.0/nomad/
+        - name: Metrics & Monitoring
+          link: 2.0/monitoring/
+        - name: Nomad Metrics
+          link: 2.0/nomad-metrics/
+        - name: Proxies
+          link: 2.0/proxy/
+        - name: Docker Hub Pull Through Mirror
+          link: 2.0/docker-hub-pull-through-mirror/
+        - name: Authentication
+          link: 2.0/authentication/
+        - name: VM Service
+          link: 2.0/vm-service/
+        - name: GPU Builders
+          link: 2.0/gpu/
+        - name: Certificates
+          link: 2.0/certificates/
+        - name: User Accounts
+          link: 2.0/user-accounts/
+        - name: Build Artifacts
+          link: 2.0/build-artifacts/
+        - name: Usage statistics
+          link: 2.0/usage-stats/
+        - name: JVM Heap Size
+          link: 2.0/jvm-heap-size-configuration/
+        - name: SSH Reruns
+          link: 2.0/ssh-server/
+        - name: Maintenance
+          link: 2.0/ops/
+        - name: Backup and Recovery
+          link: 2.0/backup/
+        - name: Security
+          link: 2.0/security-server/
+        - name: Troubleshooting
+          link: 2.0/troubleshooting/
+        - name: Faq
+          link: 2.0/admin-faq/
+        - name: Customization & Config
+          link: 2.0/customizations/
+        - name: Architecture
+          link: 2.0/architecture/
+        - name: Storage Lifecycle
+          link: 2.0/storage-lifecycle/
+        - name: Acknowledgments
+          link: 2.0/open-source/
+    - name: Server v2.19 PDFs
+      link: 2.0/v.2.19-overview/
+      children:
+        - name: What's New in v2.19
+          link: 2.0/v.2.19-overview/
+        - name: v2.19 Installation Guide
+          link: 2.0/CircleCI-Server-AWS-Installation-Guide.pdf
+        - name: v2.19 Operations Guide
+          link: 2.0/CircleCI-Server-Operations-Guide.pdf
+    - name: Server v2.18 PDFs
+      link: 2.0/v.2.18-overview/
+      children:
+        - name: What's New in v2.18
+          link: 2.0/v.2.18-overview/
+        - name: v2.18.3 Installation Guide
+          link: 2.0/CircleCI-Server-AWS-Installation-Guide-v2-18-3.pdf
+        - name: v2.18.3 Operations Guide
+          link: 2.0/CircleCI-Server-Operations-Guide-v2-18-3.pdf
+    - name: Server v2.17.3 PDFs
+      link: 2.0/v.2.17-overview/
+      children:
+        - name: What's New in v2.17
+          link: 2.0/v.2.17-overview/
+        - name: v2.17.3 Installation Guide
+          link: 2.0/CircleCI-Server-AWS-Installation-Guide-v2-17.pdf
+        - name: v2.17.3 Operations Guide
+          link: 2.0/CircleCI-Server-Operations-Guide-v2-17.pdf
+    - name: Server v2.16 PDFs
+      link: 2.0/v.2.16-overview/
+      children:
+        - name: What's New in v2.16
+          link: 2.0/v.2.16-overview/
+        - name: v2.16 Installation Guide
+          link: 2.0/circleci-install-doc.pdf
+        - name: v2.16 Operations Guide
+          link: 2.0/circleci-ops-guide.pdf
+
+
+
 ja:
-  - 
-  - 
-  - 
-    children:
-      - 
-      - 
-      - 
-      - 
-      - 
-      - 
-        children:
-          - 
-          - 
-          - 
-          - 
-            name: Runner API
-            link: ja/2.0/runner-api/
-            i18n_name: ランナーAPI
-          - 
-            name: Runner FAQs
-            link: ja/2.0/runner-faqs/
-            i18n_name: ランナーFAQ
-          - 
-  - 
-    children:
-      - 
-      - 
-      - 
-        children:
-          - 
-          - 
-          - 
-          - 
-            name: Orb Authoring Best Practices
-          - 
-          - 
-  - 
-    children:
-      - 
-      - 
-      - 
-      - 
-      - 
-        link: ja/api/v2/
-  - 
-  - 
-<<<<<<< HEAD
-  - 
-  - 
-=======
-  - 
-  - 
->>>>>>> 8c6880a7
-  - +- name: Getting Started
+  i18n_name: はじめよう
+  icon: icons/sidebar/getting_started.svg
+  children:
+    - name: Overview
+      i18n_name: 概要
+      children:
+        - name: Welcome
+          i18n_name: ようこそ
+          link: ja/2.0/
+        - name: About CircleCI
+          link: ja/2.0/about-circleci/
+          i18n_name: CircleCIの概要
+        - name: Concepts
+          link: ja/2.0/concepts/
+          i18n_name: コンセプト
+        - name: Your First Green Build
+          link: ja/2.0/getting-started/
+          i18n_name: 入門ガイド
+        - name: Hello World
+          link: ja/2.0/hello-world/
+          i18n_name: Hello World
+    - name: Migration
+      link: ja/2.0/migration-intro/
+      i18n_name: 移行
+      children:
+        - name: Migration Introduction
+          link: ja/2.0/migration-intro/
+          i18n_name: 移行の概要
+        - name: Migrating from AWS
+          link: ja/2.0/migrating-from-aws/
+          i18n_name: AWSからの移行
+        - name: Migrating from Azure
+          link: ja/2.0/migrating-from-azuredevops/
+          i18n_name: Azureからの移行
+        - name: Migrating from Buildkite
+          link: ja/2.0/migrating-from-buildkite/
+          i18n_name: Buildkiteからの移行
+        - name: Migrating from GitHub
+          link: ja/2.0/migrating-from-github/
+          i18n_name: GitHubからの移行
+        - name: Migrating from GitLab
+          link: ja/2.0/migrating-from-gitlab/
+          i18n_name: GitLabからの移行
+        - name: Migrating from Jenkins
+          link: ja/2.0/migrating-from-jenkins/
+          i18n_name: Jenkinsからの移行
+        - name: Migrating from TeamCity
+          link: ja/2.0/migrating-from-teamcity/
+          i18n_name: TeamCityからの移行
+        - name: Migrating from Travis CI
+          link: ja/2.0/migrating-from-travis/
+          i18n_name: TravisCIからの移行
+
+- name: Pipelines
+  i18n_name: パイプライン
+  icon: icons/sidebar/pipelines.svg
+  children:
+    - name: Features
+      i18n_name: 機能
+      children:
+        - name: Workflows
+          link: ja/2.0/workflows/
+          i18n_name: ワークフロー
+        - name: Environment variables
+          link: ja/2.0/env-vars/
+          i18n_name: 環境変数
+        - name: Caching
+          link: ja/2.0/caching/
+          i18n_name: キャッシュ
+        - name: Artifacts
+          link: ja/2.0/artifacts/
+          i18n_name: アーティファクト
+        - name: Collecting test data
+          i18n_name: テストメタデータの収集
+          link: ja/2.0/collect-test-data/
+        - name: Debugging with SSH
+          link: ja/2.0/ssh-access-jobs/
+          i18n_name: SSHデバッグ
+        - name: Parallelism
+          link: ja/2.0/parallelism-faster-jobs/
+          i18n_name: テストの並列実行
+        - name: Contexts
+          link: ja/2.0/contexts/
+          i18n_name: コンテキスト
+    - name: Optimizations
+      i18n_name: 最適化
+      children:
+        - name: Pipeline variables
+          link: ja/2.0/pipeline-variables/
+          i18n_name: パイプライン変数
+        - name: Using shell scripts
+          link: ja/2.0/using-shell-scripts/
+          i18n_name: シェルスクリプトを使う
+        - name: Docker layer caching
+          link: ja/2.0/docker-layer-caching/
+          i18n_name: Dockerレイヤーキャッシュ
+        - name: Optimizations cookbook
+          link: ja/2.0/optimization-cookbook/
+          i18n_name: クックブック
+
+- name: Executors and Images
+  icon: icons/sidebar/executors.svg
+  i18n_name: Executorとイメージ
+  children:
+    - name: Overview
+      i18n_name: 概要
+      children:
+        - name: Introduction
+          link: ja/2.0/executor-types/
+          i18n_name: Executorタイプ
+    - name: Docker
+      children:
+        - name: Overview
+          link: ja/2.0/executor-types/
+          i18n_name: 概要
+          hash: using-docker
+        - name: CircleCI Images
+          link: ja/2.0/circleci-images/
+          i18n_name: CircleCIイメージ
+        - name: Docker compose
+          link: ja/2.0/docker-compose/
+          i18n_name: docker-compose
+        - name: Docker layer caching
+          link: ja/2.0/docker-layer-caching/
+          i18n_name: Dockerレイヤーキャッシュ
+        - name: Running docker commands
+          link: ja/2.0/building-docker-images/
+          i18n_name: Dockerコマンド
+        - name: Using custom images
+          link: ja/2.0/custom-images/
+          i18n_name: カスタムイメージ
+        - name: Docker authenticated pulls
+          link: ja/2.0/private-images/
+          i18n_name: 認証付きプル
+    - name: Machine
+      children:
+        - name: Overview
+          link: ja/2.0/executor-types/
+          i18n_name: 概要
+          hash: using-machine
+        - name: Pre-installed software
+          link: ja/2.0/docker-to-machine
+          i18n_name: インストール済ソフト
+          hash: pre-installed-software
+        - name: Android Machine Image
+          i18n_name: Android マシン イメージ
+          link: ja/2.0/android-machine-image
+        - name: Arm Resources
+          i18n_name: Arm リソース
+          link: ja/2.0/arm-resources/
+    - name: Mac
+      children:
+        - name: Overview
+          link: ja/2.0/hello-world-macos/
+          i18n_name: 概要
+        - name: Testing iOS applications
+          link: ja/2.0/testing-ios/
+          i18n_name: iOSアプリをテストする
+        - name: iOS Code Signing
+          link: ja/2.0/ios-codesigning/
+          i18n_name: iOSコードサインの設定
+        - name: Deploying iOS applications
+          link: ja/2.0/deploying-ios/
+          i18n_name: iOSアプリのデプロイ
+        - name: Testing macOS applications
+          link: ja/2.0/testing-macos/
+          i18n_name: macOSアプリのテスト
+        - name: Xcode Image Policy
+          link: ja/2.0/xcode-policy/
+          i18n_name: Xcodeイメージポリシー
+    - name: Windows
+      children:
+        - name: Overview
+          i18n_name: 概要
+          link: ja/2.0/hello-world-windows/
+    - name: Runner
+      link: ja/2.0/runner-overview/
+      children:
+        - name: Runner Overview
+          link: ja/2.0/runner-overview/
+          i18n_name: ランナーの概要
+        - name: Runner Installation
+          link: ja/2.0/runner-installation/
+          i18n_name: ランナーのインストール
+        - name: Runner on Kubernetes
+          link: ja/2.0/runner-on-kubernetes/
+          i18n_name: Kubernetes ランナー
+        - name: Upgrading Runner on Server
+          link: ja/2.0/runner-upgrading-on-server/
+          i18n_name: Server ランナーのアップグレード
+        - name: Runner API
+          link: ja/2.0/runner-api/
+          i18n_name: ランナーAPI
+        - name: Runner FAQs
+          link: ja/2.0/runner-faqs/
+          i18n_name: ランナーFAQ
+
+- name: Configuration
+  icon: icons/sidebar/configure.svg
+  i18n_name: 設定ファイル
+  children:
+    - name: Introduction
+      link: ja/2.0/config-intro/
+      i18n_name: 概要
+      children:
+        - name: Configuration Introduction
+          link: ja/2.0/config-intro/
+          i18n_name: 設定ファイル概要
+        - name: Configuration Reference
+          link: ja/2.0/configuration-reference/
+          i18n_name: リファレンス
+        - name: Sample Configuration
+          link: ja/2.0/sample-config/
+          i18n_name: 設定ファイルサンプル
+        - name: Reusing Configuration
+          link: ja/2.0/reusing-config/
+          i18n_name: 設定ファイル再利用(Orbs)
+        - name: Dynamic Configuration
+          link: ja/2.0/dynamic-config
+          i18n_name: ダイナミック コンフィグ
+        - name: Using the CircleCI CLI
+          i18n_name: CircleCI CLIの使用
+          link: ja/2.0/local-cli/
+        - name: Using the CircleCI Configuration Editor
+          link: ja/2.0/config-editor/
+          i18n_name: 設定ファイル エディター
+    - name: Orbs
+      link: ja/2.0/orb-intro/
+      i18n_name: Orbs
+      children:
+        - name: Orb Introduction
+          link: ja/2.0/orb-intro/
+          i18n_name: Orbs概要
+        - name: Orbs Concepts
+          link: ja/2.0/orb-concepts/
+          i18n_name: Orbsコンセプト
+        - name: Orbs FAQ
+          link: ja/2.0/orbs-faq/
+          i18n_name: Orbs FAQ
+    - name: Authoring Orbs
+      link: ja/2.0/orb-author-intro/
+      i18n_name: Orbsオーサリング
+      children:
+        - name: Intro to Authoring an Orb
+          link: ja/2.0/orb-author-intro/
+          i18n_name: 概要
+        - name: Author an Orb
+          link: ja/2.0/orb-author/
+          i18n_name: Orbsオーサリング
+        - name: Orb Author FAQ
+          link: ja/2.0/orb-author-faq/
+          i18n_name: OrbsオーサリングFAQ
+        - name: Orbs Best Practices
+          link: ja/2.0/orbs-best-practices/
+          i18n_name: Orbsベストプラクティス
+        - name: Orb Testing Methodologies
+          link: ja/2.0/testing-orbs/
+          i18n_name: Orbsテスト手法
+        - name: Orb Publishing Process
+          link: ja/2.0/creating-orbs/
+          i18n_name: Orbsパブリッシュ
+
+- name: Insights
+  icon: icons/sidebar/insights.svg
+  i18n_name: インサイト
+  children:
+    - name: Overview
+      i18n_name: 概要
+      link: ja/2.0/insights/
+    - name: Metrics glossary
+      i18n_name: メトリクスの用語集
+      link: ja/2.0/insights-glossary/
+    - name: Test Insights
+      i18n_name: テスト結果
+      link: ja/2.0/insights-tests/
+    - name: Data Partnerships
+      i18n_name: パートナーシップ
+      link: ja/2.0/insights-partnerships/
+    - name: Insights API
+      i18n_name: Insights API
+      link: api/v2/
+      hash: tag/Insights
+
+- name: Projects
+  i18n_name: プロジェクト
+  icon: icons/sidebar/projects.svg
+  children:
+    - name: settings
+      link: ja/2.0/settings/
+      i18n_name: 設定
+      children:
+        - name: Settings Overview
+          link: ja/2.0/settings/
+          i18n_name: 概要
+        - name: Enabling GitHub Checks
+          link: ja/2.0/enable-checks/
+          i18n_name: GitHub Checks有効化
+        - name: GitHub and Bitbucket
+          link: ja/2.0/gh-bb-integration/
+          i18n_name: GitHubとBitbucket
+        - name: Open Source Projects
+          link: ja/2.0/oss/
+          i18n_name: OSSのビルド
+        - name: Using Notifications
+          link: ja/2.0/notifications/
+          i18n_name: 通知の使用
+        - name: Connect with JIRA
+          link: ja/2.0/jira-plugin/
+          i18n_name: Jira連携
+        - name: Managing API tokens
+          link: ja/2.0/managing-api-tokens/
+          i18n_name: APIトークン
+        - name: Webhooks
+          link: ja/2.0/webhooks/
+        - name: Using Credits
+          link: ja/2.0/credits/
+          i18n_name: クレジット使用
+    - name: security
+      link: ja/2.0/security/
+      children:
+        - name: Security Features
+          link: ja/2.0/security/
+          i18n_name: セキュリティ機能
+        - name: Security Recommendations
+          link: ja/2.0/security-recommendations/
+          i18n_name: 推奨設定
+        - name: Protecting Against Supply Chain Attacks
+          link: ja/2.0/security-supply-chain/
+          i18n_name: サプライチェーン攻撃への対策
+        - name: IP Ranges
+          link: ja/2.0/ip-ranges/
+          i18n_name: IPアドレスの範囲
+
+- name: Examples and Guides
+  i18n_name: サンプル
+  icon: icons/sidebar/examples.svg
+  children:
+    - name: Languages
+      i18n_name: 言語
+      children:
+        - name: Node
+          link: ja/2.0/language-javascript/
+        - name: Android
+          link: ja/2.0/language-android/
+        - name: Java
+          link: ja/2.0/language-java/
+        - name: Go
+          link: ja/2.0/language-go/
+        - name: Python
+          link: ja/2.0/language-python/
+        - name: Ruby
+          link: ja/2.0/language-ruby/
+        - name: Other supported languages
+          link: ja/2.0/tutorials
+          i18n_name: その他の言語
+
+    - name: Databases
+      i18n_name: データベース
+      children:
+        - name: Configuring Databases
+          link: ja/2.0/databases/
+          i18n_name: 設定
+
+    - name: Testing
+      i18n_name: テスト
+      children:
+        - name: Browser Testing
+          link: ja/2.0/browser-testing/
+          i18n_name: ブラウザテスト
+
+    - name: Cookbooks
+      i18n_name: クックブック
+      children:
+        - name: Optimizations
+          link: ja/2.0/optimization-cookbook/
+          i18n_name: 最適化クックブック
+        - name: Configuration
+          link: ja/2.0/configuration-cookbook/
+          i18n_name: コンフィグクックブック
+        - name: Deployment
+          link: ja/2.0/deployment-examples/
+          i18n_name: デプロイクックブック
+
+- name: Deployment
+  icon: icons/sidebar/deployment.svg
+  i18n_name: デプロイ
+  children:
+    - name: Configuring Deploys
+      link: ja/2.0/deployment-integrations/
+      i18n_name: デプロイ設定
+    - name: Deploying iOS applications
+      link: ja/2.0/deploying-ios/
+      i18n_name: iOSアプリのデプロイ
+    - name: Publishing Snap packages
+      link: ja/2.0/build-publish-snap-packages/
+      i18n_name: Snapパッケージのパブリッシュ
+    - name: Upload to Artifactory
+      link: ja/2.0/artifactory/
+      i18n_name: Artifactoryの利用
+    - name: Publishing to Packagecloud
+      link: ja/2.0/packagecloud/
+      i18n_name: Packagecloudへの公開
+
+- name: Reference
+  icon: icons/sidebar/reference.svg
+  i18n_name: リファレンス
+  children:
+    - children:
+      - name: Configuration Reference
+        link: ja/2.0/configuration-reference/
+        i18n_name: 設定ファイルリファレンス
+      - name: API v2 Reference
+        link: api/v2
+        i18n_name: API v2リファレンス
+      - name: API v2 Introduction
+        link: ja/2.0/api-intro/
+        i18n_name: API v2概要
+      - name: API v2 Developer's Guide
+        link: ja/2.0/api-developers-guide/
+        i18n_name: API v2開発ガイド
+      - name: API v1.1 Reference
+        link: api/v1
+        i18n_name: API v1リファレンス
+      - name: Prebuilt Images
+        link: ja/2.0/circleci-images/
+        i18n_name: CircleCI公式イメージ
+      - name: Glossary
+        link: ja/2.0/glossary/
+        i18n_name: 用語集
+      - name: Help and Support
+        link: ja/2.0/help-and-support/
+        i18n_name: ヘルプとサポート
+
+- name: Server Administration
+  i18n_name: Server管理
+  icon: icons/sidebar/admin.svg
+  children:
+    - name: Server v3.x Overview
+      i18n_name: v3.xの概要
+      link: ja/2.0/server-3-overview
+      children:
+        - name: Overview
+          link: ja/2.0/server-3-overview
+          i18n_name: 概要
+        - name: What's New in v3.x
+          link: ja/2.0/server-3-whats-new
+          i18n_name: v.3.xの新機能
+        - name: FAQ
+          link: ja/2.0/server-3-faq
+          i18n_name: Server 3.x FAQ
+    - name: Server v3.x Install
+      link: ja/2.0/server-3-install-prerequisites
+      i18n_name: Server 3.xのインストール
+      children:
+        - name: Phase 1 - Prerequisites
+          link: ja/2.0/server-3-install-prerequisites
+          i18n_name: フェーズ1 - 必須要件
+        - name: Phase 2 - Install Core Services
+          link: ja/2.0/server-3-install
+          i18n_name: フェーズ2 - コアサービスのインストール
+        - name: Phase 3 - Install Build Services
+          link: ja/2.0/server-3-install-build-services
+          i18n_name: フェーズ3 - ビルドサービスのインストール
+        - name: Phase 4 - Post Installation
+          link: ja/2.0/server-3-install-post
+          i18n_name: フェーズ4 - インストールの後処理
+        - name: Migration
+          link: ja/2.0/server-3-install-migration
+          i18n_name: 移行
+        - name: Hardening Your Cluster
+          link: ja/2.0/server-3-install-hardening-your-cluster
+          i18n_name: クラスタのハードニング
+    - name: Server v3.x Operations
+      i18n_name: v3.x 管理者ガイド
+      link: ja/2.0/server-3-operator-overview
+      children:
+        - name: Overview
+          link: ja/2.0/server-3-operator-overview
+          i18n_name: 概要
+        - name: Metrics and Monitoring
+          i18n_name: メトリクスとモニタリング
+          link: ja/2.0/server-3-operator-metrics-and-monitoring
+        - name: Configuring a Proxy
+          i18n_name: プロキシの設定
+          link: ja/2.0/server-3-operator-proxy
+        - name: User Accounts
+          i18n_name: ユーザー管理
+          link: ja/2.0/server-3-operator-user-accounts
+        - name: Orbs
+          i18n_name: Orbs
+          link: ja/2.0/server-3-operator-orbs
+        - name: VM Service
+          i18n_name: VMサービスの設定
+          link: ja/2.0/server-3-operator-vm-service
+        - name: Externalizing Services
+          i18n_name: サービスの外部化
+          link: ja/2.0/server-3-operator-externalizing-services
+        - name: Expanding Internal Database Volumes
+          i18n_name: 内部データベースボリュームの拡張
+          link: ja/2.0/server-3-operator-extending-internal-volumes
+        - name: Load Balancers
+          i18n_name: ロードバランサー
+          link: ja/2.0/server-3-operator-load-balancers
+        - name: Authentication
+          i18n_name: 認証
+          link: ja/2.0/server-3-operator-authentication
+        - name: Docker Authenticated Pulls
+          i18n_name: DockerHubミラー
+          link: ja/2.0/private-images
+        - name: Build Artifacts
+          i18n_name: アーティファクト
+          link: ja/2.0/server-3-operator-build-artifacts
+        - name: Usage Data
+          i18n_name: 利用状況データ
+          link: ja/2.0/server-3-operator-usage-data
+        - name: Security
+          i18n_name: セキュリティ
+          link: ja/2.0/security-server
+        - name: Application Lifecycle
+          i18n_name: アプリケーションライフサイクル
+          link: ja/2.0/server-3-operator-application-lifecycle
+        - name: Troubleshooting and Support
+          i18n_name: トラブルシューティング
+          link: ja/2.0/server-3-operator-troubleshooting-and-support
+        - name: Backup and Restore
+          i18n_name: バックアップ・リストア
+          link: ja/2.0/server-3-operator-backup-and-restore
+    - name: Server v3.1.x PDFs
+      i18n_name: Server v3.1.x PDFs
+      link: ja/2.0/server-3-overview
+      children:
+        - name: v3.1 Overview
+          i18n_name: v3.1の新機能
+          link: ja/2.0/CircleCI-Server-3.1.0-Overview.pdf
+        - name: v3.1 Installation Guide
+          i18n_name: v3.1 インストールガイド
+          link: ja/2.0/CircleCI-Server-3.1.0-Installation-Guide.pdf
+        - name: v3.1 Operations Guide
+          i18n_name: v3.1 管理者ガイド
+          link: ja/2.0/CircleCI-Server-3.1.0-Operations-Guide.pdf
+    - name: Server v3.0.x PDFs
+      i18n_name: Server v3.0.x PDFs
+      link: ja/2.0/server-3-overview
+      children:
+        - name: v3.0 Overview
+          i18n_name: v3.0の新機能
+          link: ja/2.0/CircleCI-Server-3.0.1-Overview.pdf
+        - name: v3.0 Installation Guide
+          i18n_name: v3.0 インストールガイド
+          link: ja/2.0/CircleCI-Server-3.0.1-Installation-Guide.pdf
+        - name: v3.0 Operations Guide
+          i18n_name: v3.0 管理者ガイド
+          link: ja/2.0/CircleCI-Server-3.0.1-Operations-Guide.pdf
+    - name: Server v2.19.x Install
+      link: ja/2.0/install-overview/
+      i18n_name: v2.19.xインストール
+      children:
+        - name: Overview
+          link: ja/2.0/install-overview/
+          i18n_name: 概要
+        - name: What's New in v2.19.x
+          link: ja/2.0/v.2.19-overview/
+          i18n_name: v2.19.xの新機能
+        - name: Upgrade to v2.19.x
+          link: ja/2.0/updating-server/
+          i18n_name: アップグレード方法
+        - name: System Requirements
+          link: ja/2.0/server-ports/
+          i18n_name: 使用ポート
+        - name: Prerequisites and Planning
+          link: ja/2.0/aws-prereq/
+          i18n_name: 必須要件
+        - name: Installation
+          link: ja/2.0/aws/
+          i18n_name: インストール
+        - name: Teardown
+          link: ja/2.0/aws-teardown/
+          i18n_name: アンインストール
+        - name: Upgrades from 1.0 to 2.0
+          link: ja/2.0/upgrading/
+          i18n_name: v1からのアップグレード
+    - name: Server v2.19.x Operations
+      link: ja/2.0/overview/
+      i18n_name: 管理者ガイド
+      children:
+        - name: Overview
+          link: ja/2.0/overview/
+          i18n_name: 概要
+        - name: Intro to Nomad
+          link: ja/2.0/nomad/
+          i18n_name: Nomadガイド
+        - name: Metrics & Monitoring
+          link: ja/2.0/monitoring/
+          i18n_name: 設定・モニタリング
+        - name: Nomad Metrics
+          link: ja/2.0/nomad-metrics/
+          i18n_name: Nomadメトリクス
+        - name: Proxies
+          link: ja/2.0/proxy/
+          i18n_name: プロキシ
+        - name: Docker Hub Pull Through Mirror
+          link: ja/2.0/docker-hub-pull-through-mirror/
+          i18n_name: DockerHubミラー
+        - name: Authentication
+          link: ja/2.0/authentication/
+          i18n_name: 認証
+        - name: VM Service
+          link: ja/2.0/vm-service/
+          i18n_name: VMサービスの設定
+        - name: GPU Builders
+          link: ja/2.0/gpu/
+          i18n_name: GPUビルダー
+        - name: Certificates
+          link: ja/2.0/certificates/
+          i18n_name: 証明書
+        - name: User Accounts
+          link: ja/2.0/user-accounts/
+          i18n_name: ユーザアカウント
+        - name: Build Artifacts
+          link: ja/2.0/build-artifacts/
+          i18n_name: アーティファクト
+        - name: Usage statistics
+          link: ja/2.0/usage-stats/
+          i18n_name: 利用状況データ
+        - name: JVM Heap Size
+          link: ja/2.0/jvm-heap-size-configuration/
+          i18n_name: JVMヒープサイズ
+        - name: SSH Reruns
+          link: ja/2.0/ssh-server/
+          i18n_name: SSH再実行
+        - name: Maintenance
+          link: ja/2.0/ops/
+          i18n_name: メンテナンス
+        - name: Backup and Recovery
+          link: ja/2.0/backup/
+          i18n_name: バックアップとリカバリ
+        - name: Security
+          link: ja/2.0/security-server/
+          i18n_name: セキュリティ
+        - name: Troubleshooting
+          link: ja/2.0/troubleshooting/
+          i18n_name: トラブルシューティング
+        - name: Faq
+          link: ja/2.0/admin-faq/
+          i18n_name: FAQ
+        - name: Customization & Config
+          link: ja/2.0/customizations/
+          i18n_name: カスタマイズ・設定
+        - name: Architecture
+          link: ja/2.0/architecture/
+          i18n_name: アーキテクチャ
+        - name: Storage Lifecycle
+          link: ja/2.0/storage-lifecycle/
+          i18n_name: ストレージライフサイクル
+        - name: Acknowledgments
+          link: ja/2.0/open-source/
+          i18n_name: 謝辞(OSS)
+    - name: Server v2.19 PDFs
+      link: ja/2.0/v.2.19-overview/
+      i18n_name: Server v2.19 PDF
+      children:
+        - name: What's New in v2.19
+          link: ja/2.0/v.2.19-overview/
+          i18n_name: v2.19の新機能
+        - name: v2.19 Installation Guide
+          link: ja/2.0/CircleCI-Server-AWS-Installation-Guide.pdf
+        - name: v2.19 Operations Guide
+          link: ja/2.0/CircleCI-Server-Operations-Guide.pdf
+    - name: Server v2.18 PDFs
+      link: ja/2.0/v.2.18-overview/
+      i18n_name: Server v2.18 PDF
+      children:
+        - name: What's New in v2.18
+          link: ja/2.0/v.2.18-overview/
+          i18n_name: v2.18の新機能
+        - name: v2.18.3 Installation Guide
+          link: ja/2.0/CircleCI-Server-AWS-Installation-Guide-v2-18-3.pdf
+        - name: v2.18.3 Operations Guide
+          link: ja/2.0/CircleCI-Server-Operations-Guide-v2-18-3.pdf
+    - name: Server v2.17.3 PDFs
+      link: ja/2.0/v.2.17-overview/
+      i18n_name: Server v2.17.3 PDF
+      children:
+        - name: What's New in v2.17
+          link: ja/2.0/v.2.17-overview/
+          i18n_name: v2.17の新機能
+        - name: v2.17.3 Installation Guide
+          link: ja/2.0/CircleCI-Server-AWS-Installation-Guide-v2-17.pdf
+        - name: v2.17.3 Operations Guide
+          link: ja/2.0/CircleCI-Server-Operations-Guide-v2-17.pdf
+    - name: Server v2.16 PDFs
+      link: ja/2.0/v.2.16-overview/
+      i18n_name: Server v2.16 PDF
+      children:
+        - name: What's New in v2.16
+          i18n_name: v2.16の新機能
+          link: ja/2.0/v.2.16-overview/
+        - name: v2.16 Installation Guide
+          link: ja/2.0/circleci-install-doc.pdf
+        - name: v2.16 Operations Guide
+          link: ja/2.0/circleci-ops-guide.pdf